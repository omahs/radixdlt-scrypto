--- conflicted
+++ resolved
@@ -17,14 +17,8 @@
     where
         Y: ClientNodeApi<E> + ClientSubstateApi<E> + ClientNativeInvokeApi<E>,
     {
-<<<<<<< HEAD
-        let node_id = Self::auth_zone_node_id(env).expect("Auth Zone doesn't exist");
         env.call_native(AuthZoneDrainInvocation {
-            receiver: node_id.into(),
-=======
-        env.invoke(AuthZoneDrainInvocation {
             receiver: RENodeId::AuthZoneStack.into(),
->>>>>>> b80524f3
         })
     }
 
@@ -32,14 +26,8 @@
     where
         Y: ClientNodeApi<E> + ClientSubstateApi<E> + ClientNativeInvokeApi<E>,
     {
-<<<<<<< HEAD
-        let node_id = Self::auth_zone_node_id(env).expect("Auth Zone doesn't exist");
         env.call_native(AuthZoneClearInvocation {
-            receiver: node_id.into(),
-=======
-        env.invoke(AuthZoneClearInvocation {
             receiver: RENodeId::AuthZoneStack.into(),
->>>>>>> b80524f3
         })
     }
 
@@ -47,14 +35,8 @@
     where
         Y: ClientNodeApi<E> + ClientSubstateApi<E> + ClientNativeInvokeApi<E>,
     {
-<<<<<<< HEAD
-        let node_id = Self::auth_zone_node_id(env).expect("Auth Zone doesn't exist");
         env.call_native(AuthZonePopInvocation {
-            receiver: node_id.into(),
-=======
-        env.invoke(AuthZonePopInvocation {
             receiver: RENodeId::AuthZoneStack.into(),
->>>>>>> b80524f3
         })
     }
 
@@ -65,14 +47,8 @@
     where
         Y: ClientNodeApi<E> + ClientSubstateApi<E> + ClientNativeInvokeApi<E>,
     {
-<<<<<<< HEAD
-        let node_id = Self::auth_zone_node_id(env).expect("Auth Zone doesn't exist");
         env.call_native(AuthZoneCreateProofInvocation {
-            receiver: node_id.into(),
-=======
-        env.invoke(AuthZoneCreateProofInvocation {
             receiver: RENodeId::AuthZoneStack.into(),
->>>>>>> b80524f3
             resource_address,
         })
     }
@@ -85,14 +61,8 @@
     where
         Y: ClientNodeApi<E> + ClientSubstateApi<E> + ClientNativeInvokeApi<E>,
     {
-<<<<<<< HEAD
-        let node_id = Self::auth_zone_node_id(env).expect("Auth Zone doesn't exist");
         env.call_native(AuthZoneCreateProofByAmountInvocation {
-            receiver: node_id.into(),
-=======
-        env.invoke(AuthZoneCreateProofByAmountInvocation {
             receiver: RENodeId::AuthZoneStack.into(),
->>>>>>> b80524f3
             amount,
             resource_address,
         })
@@ -106,14 +76,8 @@
     where
         Y: ClientNodeApi<E> + ClientSubstateApi<E> + ClientNativeInvokeApi<E>,
     {
-<<<<<<< HEAD
-        let node_id = Self::auth_zone_node_id(env).expect("Auth Zone doesn't exist");
         env.call_native(AuthZoneCreateProofByIdsInvocation {
-            receiver: node_id.into(),
-=======
-        env.invoke(AuthZoneCreateProofByIdsInvocation {
             receiver: RENodeId::AuthZoneStack.into(),
->>>>>>> b80524f3
             ids: ids.clone(),
             resource_address,
         })
@@ -128,13 +92,8 @@
     {
         let proof: Proof = proof.into();
 
-<<<<<<< HEAD
         env.call_native(AuthZonePushInvocation {
-            receiver: node_id.into(),
-=======
-        env.invoke(AuthZonePushInvocation {
             receiver: RENodeId::AuthZoneStack.into(),
->>>>>>> b80524f3
             proof,
         })
     }
@@ -144,14 +103,8 @@
         Y: ClientNodeApi<E> + ClientNativeInvokeApi<E>,
         E: Debug + ScryptoCategorize + ScryptoDecode,
     {
-<<<<<<< HEAD
-        let node_id = Self::auth_zone_node_id(env).expect("Auth Zone doesn't exist");
         env.call_native(AuthZoneAssertAccessRuleInvocation {
-            receiver: node_id.into(),
-=======
-        env.invoke(AuthZoneAssertAccessRuleInvocation {
             receiver: RENodeId::AuthZoneStack.into(),
->>>>>>> b80524f3
             access_rule,
         })
     }
