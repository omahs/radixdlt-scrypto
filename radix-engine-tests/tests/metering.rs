--- conflicted
+++ resolved
@@ -8,103 +8,6 @@
 
 // For WASM-specific metering tests, see `wasm_metering.rs`.
 
-<<<<<<< HEAD
-    #[test]
-    fn test_radiswap() {
-        let mut test_runner = TestRunner::builder().build();
-
-        // Scrypto developer
-        let (pk1, _, _) = test_runner.new_allocated_account();
-        // Radiswap operator
-        let (pk2, _, account2) = test_runner.new_allocated_account();
-        // Radiswap user
-        let (pk3, _, account3) = test_runner.new_allocated_account();
-
-        // Publish package
-        let package_address = test_runner.publish_package(
-            include_bytes!("../../assets/radiswap.wasm").to_vec(),
-            manifest_decode(include_bytes!("../../assets/radiswap.schema")).unwrap(),
-            btreemap!(
-                "Radiswap".to_owned() => RoyaltyConfigBuilder::new()
-                    .add_rule("new", 5)
-                    .add_rule("add_liquidity", 1)
-                    .add_rule("remove_liquidity", 1)
-                    .add_rule("swap", 2)
-                    .default(0),
-            ),
-            btreemap!(),
-            AuthorityRules::new_with_owner_authority(&NonFungibleGlobalId::from_public_key(&pk1)),
-        );
-
-        // Instantiate Radiswap
-        let btc = test_runner.create_fungible_resource(1_000_000.into(), 18, account2);
-        let eth = test_runner.create_fungible_resource(1_000_000.into(), 18, account2);
-        let component_address: ComponentAddress = test_runner
-            .execute_manifest(
-                ManifestBuilder::new()
-                    .lock_fee(account2, 10u32.into())
-                    .call_function(package_address, "Radiswap", "new", manifest_args!(btc, eth))
-                    .call_method(
-                        account2,
-                        "try_deposit_batch_or_abort",
-                        manifest_args!(ManifestExpression::EntireWorktop),
-                    )
-                    .build(),
-                vec![NonFungibleGlobalId::from_public_key(&pk2)],
-            )
-            .expect_commit(true)
-            .output(1);
-
-        // Contributing an initial amount to radiswap
-        let btc_init_amount = Decimal::from(500_000);
-        let eth_init_amount = Decimal::from(300_000);
-        test_runner
-            .execute_manifest(
-                ManifestBuilder::new()
-                    .lock_fee(account2, 10u32.into())
-                    .withdraw_from_account(account2, btc, btc_init_amount)
-                    .withdraw_from_account(account2, eth, eth_init_amount)
-                    .take_all_from_worktop(btc, |builder, bucket1| {
-                        builder.take_all_from_worktop(eth, |builder, bucket2| {
-                            builder.call_method(
-                                component_address,
-                                "add_liquidity",
-                                manifest_args!(bucket1, bucket2),
-                            )
-                        })
-                    })
-                    .call_method(
-                        account2,
-                        "try_deposit_batch_or_abort",
-                        manifest_args!(ManifestExpression::EntireWorktop),
-                    )
-                    .build(),
-                vec![NonFungibleGlobalId::from_public_key(&pk2)],
-            )
-            .expect_commit(true);
-
-        // Transfer `10,000 BTC` from `account2` to `account3`
-        let btc_amount = Decimal::from(10_000);
-        test_runner
-            .execute_manifest(
-                ManifestBuilder::new()
-                    .lock_fee(account2, 10u32.into())
-                    .withdraw_from_account(account2, btc, btc_amount)
-                    .call_method(
-                        account3,
-                        "try_deposit_batch_or_abort",
-                        manifest_args!(ManifestExpression::EntireWorktop),
-                    )
-                    .build(),
-                vec![NonFungibleGlobalId::from_public_key(&pk2)],
-            )
-            .expect_commit_success();
-        assert_eq!(test_runner.account_balance(account3, btc), Some(btc_amount));
-
-        // Swap 2,000 BTC into ETH
-        let btc_to_swap = Decimal::from(2000);
-        let receipt = test_runner.execute_manifest(
-=======
 #[cfg(feature = "std")]
 fn execute_with_time_logging(
     test_runner: &mut TestRunner,
@@ -193,48 +96,45 @@
     let package_address = test_runner.publish_package(
         include_bytes!("../../assets/radiswap.wasm").to_vec(),
         manifest_decode(include_bytes!("../../assets/radiswap.schema")).unwrap(),
-        btreemap!(
-            "Radiswap".to_owned() => {
-                let mut config = RoyaltyConfig::default();
-                config.set_rule("instantiate_pool", RoyaltyAmount::Xrd(5.into()));
-                config.set_rule("add_liquidity", RoyaltyAmount::Xrd(1.into()));
-                config.set_rule("remove_liquidity", RoyaltyAmount::Xrd(1.into()));
-                config.set_rule("swap", RoyaltyAmount::Xrd(2.into()));
-                config
-            }
-        ),
+        btreemap!(),
         btreemap!(),
         OwnerRole::Fixed(rule!(require(NonFungibleGlobalId::from_public_key(&pk1)))),
     );
 
-    // Instantiate radiswap
+    // Instantiate Radiswap
     let btc = test_runner.create_fungible_resource(1_000_000.into(), 18, account2);
     let eth = test_runner.create_fungible_resource(1_000_000.into(), 18, account2);
+    let component_address: ComponentAddress = test_runner
+        .execute_manifest(
+            ManifestBuilder::new()
+                .lock_fee(account2, 10u32.into())
+                .call_function(package_address, "Radiswap", "new", manifest_args!(btc, eth))
+                .call_method(
+                    account2,
+                    "try_deposit_batch_or_abort",
+                    manifest_args!(ManifestExpression::EntireWorktop),
+                )
+                .build(),
+            vec![NonFungibleGlobalId::from_public_key(&pk2)],
+        )
+        .expect_commit(true)
+        .output(1);
+
+    // Contributing an initial amount to radiswap
     let btc_init_amount = Decimal::from(500_000);
     let eth_init_amount = Decimal::from(300_000);
-    let fee_amount = dec!("0.01");
-    let (component_address, _) = test_runner
+    test_runner
         .execute_manifest(
->>>>>>> 8f1b0364
             ManifestBuilder::new()
                 .lock_fee(account2, 10u32.into())
                 .withdraw_from_account(account2, btc, btc_init_amount)
                 .withdraw_from_account(account2, eth, eth_init_amount)
                 .take_all_from_worktop(btc, |builder, bucket1| {
                     builder.take_all_from_worktop(eth, |builder, bucket2| {
-                        builder.call_function(
-                            package_address,
-                            "Radiswap",
-                            "instantiate_pool",
-                            manifest_args!(
-                                bucket1,
-                                bucket2,
-                                dec!("1000"),
-                                "LP_BTC_ETH",
-                                "LP token for BTC/ETH swap",
-                                "https://www.radiswap.com",
-                                fee_amount
-                            ),
+                        builder.call_method(
+                            component_address,
+                            "add_liquidity",
+                            manifest_args!(bucket1, bucket2),
                         )
                     })
                 })
@@ -246,8 +146,7 @@
                 .build(),
             vec![NonFungibleGlobalId::from_public_key(&pk2)],
         )
-        .expect_commit(true)
-        .output::<(ComponentAddress, Own)>(5);
+        .expect_commit(true);
 
     // Transfer `10,000 BTC` from `account2` to `account3`
     let btc_amount = Decimal::from(10_000);
@@ -262,85 +161,6 @@
                     manifest_args!(ManifestExpression::EntireWorktop),
                 )
                 .build(),
-<<<<<<< HEAD
-            vec![NonFungibleGlobalId::from_public_key(&pk3)],
-        );
-        let remaining_btc = test_runner.account_balance(account3, btc).unwrap();
-        let eth_received = test_runner.account_balance(account3, eth).unwrap();
-        assert_eq!(remaining_btc, btc_amount - btc_to_swap);
-        assert_eq!(eth_received, dec!("1195.219123505976095617"));
-        let commit_result = receipt.expect_commit(true);
-
-        // NOTE: If this test fails, it should print out the actual fee table in the error logs.
-        // Or you can run just this test with the below:
-        // cargo test -p radix-engine-tests --test metering -- test_radiswap
-        assert_eq!(
-            2415 /* AllocateNodeId */
-            + 3826 /* CreateNode */
-            + 14208 /* DropLock */
-            + 3570 /* DropNode */
-            + 3783136 /* Invoke */
-            + 4256342 /* LockSubstate */
-            + 19880 /* ReadSubstate */
-            + 135000 /* RunNative */
-            + 20000 /* RunSystem */
-            + 725695 /* RunWasm */
-            + 50000 /* TxBaseCost */
-            + 1675 /* TxPayloadCost */
-            + 100000 /* TxSignatureVerification */
-            + 2180, /* WriteSubstate */
-            commit_result.fee_summary.execution_cost_sum
-        );
-    }
-
-    #[test]
-    fn test_flash_loan() {
-        let mut test_runner = TestRunner::builder().build();
-
-        // Scrypto developer
-        let (pk1, _, _) = test_runner.new_allocated_account();
-        // Flash loan operator
-        let (pk2, _, account2) = test_runner.new_allocated_account();
-        // Flash loan user
-        let (pk3, _, account3) = test_runner.new_allocated_account();
-
-        // Publish package
-        let package_address = test_runner.publish_package(
-            include_bytes!("../../assets/flash_loan.wasm").to_vec(),
-            manifest_decode(include_bytes!("../../assets/flash_loan.schema")).unwrap(),
-            btreemap!(
-                "BasicFlashLoan".to_owned() => RoyaltyConfigBuilder::new()
-                    .add_rule("instantiate_default", 5)
-                    .add_rule("take_loan", 2)
-                    .default(0),
-            ),
-            btreemap!(),
-            AuthorityRules::new_with_owner_authority(&NonFungibleGlobalId::from_public_key(&pk1)),
-        );
-
-        // Instantiate flash_loan
-        let xrd_init_amount = Decimal::from(100);
-        let (component_address, promise_token_address) = test_runner
-            .execute_manifest(
-                ManifestBuilder::new()
-                    .lock_fee(account2, 10u32.into())
-                    .withdraw_from_account(account2, RADIX_TOKEN, xrd_init_amount)
-                    .take_all_from_worktop(RADIX_TOKEN, |builder, bucket1| {
-                        builder.call_function(
-                            package_address,
-                            "BasicFlashLoan",
-                            "instantiate_default",
-                            manifest_args!(bucket1),
-                        )
-                    })
-                    .call_method(
-                        account2,
-                        "try_deposit_batch_or_abort",
-                        manifest_args!(ManifestExpression::EntireWorktop),
-                    )
-                    .build(),
-                vec![NonFungibleGlobalId::from_public_key(&pk2)],
-=======
             vec![NonFungibleGlobalId::from_public_key(&pk2)],
         )
         .expect_commit_success();
@@ -359,7 +179,6 @@
                 account3,
                 "try_deposit_batch_or_abort",
                 manifest_args!(ManifestExpression::EntireWorktop),
->>>>>>> 8f1b0364
             )
             .build(),
         vec![NonFungibleGlobalId::from_public_key(&pk3)],
@@ -367,39 +186,29 @@
     let remaining_btc = test_runner.account_balance(account3, btc).unwrap();
     let eth_received = test_runner.account_balance(account3, eth).unwrap();
     assert_eq!(remaining_btc, btc_amount - btc_to_swap);
-    assert_eq!(
-        eth_received,
-        eth_init_amount
-            - (btc_init_amount * eth_init_amount)
-                / (btc_init_amount + (btc_to_swap - btc_to_swap * fee_amount))
-    );
+    assert_eq!(eth_received, dec!("1195.219123505976095617"));
     let commit_result = receipt.expect_commit(true);
 
     // NOTE: If this test fails, it should print out the actual fee table in the error logs.
     // Or you can run just this test with the below:
     // cargo test -p radix-engine-tests --test metering -- test_radiswap
     assert_eq!(
-        commit_result.fee_summary.execution_cost_sum,
-        2484 /* AllocateNodeId */
-        + 3935 /* CreateNode */
-        + 14393 /* DropLock */
-        + 3675 /* DropNode */
-        + 3395011 /* Invoke */
-        + 3635599 /* LockSubstate */
-        + 20160 /* ReadSubstate */
-        + 137500 /* RunNative */
-        + 15000 /* RunSystem */
-        + 1524610 /* RunWasm */
+        2415 /* AllocateNodeId */
+        + 3826 /* CreateNode */
+        + 14171 /* DropLock */
+        + 3570 /* DropNode */
+        + 3783136 /* Invoke */
+        + 2586037 /* LockSubstate */
+        + 19824 /* ReadSubstate */
+        + 135000 /* RunNative */
+        + 20000 /* RunSystem */
+        + 637865 /* RunWasm */
         + 50000 /* TxBaseCost */
         + 1675 /* TxPayloadCost */
         + 100000 /* TxSignatureVerification */
-        + 2371 /* WriteSubstate */
-    );
-    assert_eq!(
-        commit_result.fee_summary.total_execution_cost_xrd,
-        dec!("0.8906413"),
-    );
-    assert_eq!(commit_result.fee_summary.total_royalty_cost_xrd, dec!("2"));
+        + 2082, /* WriteSubstate */
+        commit_result.fee_summary.execution_cost_sum
+    );
 }
 
 #[test]
@@ -450,52 +259,6 @@
                     manifest_args!(ManifestExpression::EntireWorktop),
                 )
                 .build(),
-<<<<<<< HEAD
-            vec![NonFungibleGlobalId::from_public_key(&pk3)],
-        );
-        let commit_result = receipt.expect_commit(true);
-        let new_balance = test_runner.account_balance(account3, RADIX_TOKEN).unwrap();
-        assert!(test_runner
-            .account_balance(account3, promise_token_address)
-            .is_none());
-        assert_eq!(
-            old_balance - new_balance,
-            commit_result.fee_summary.total_execution_cost_xrd
-                + commit_result.fee_summary.total_royalty_cost_xrd
-                + (repay_amount - loan_amount)
-        );
-
-        // NOTE: If this test fails, it should print out the actual fee table in the error logs.
-        // Or you can run just this test with the below:
-        // cargo test -p radix-engine-tests --test metering -- test_flash_loan
-        assert_eq!(
-            4002 /* AllocateNodeId */
-            + 6322 /* CreateNode */
-            + 22755 /* DropLock */
-            + 6090 /* DropNode */
-            + 4768533 /* Invoke */
-            + 7119434 /* LockSubstate */
-            + 32256 /* ReadSubstate */
-            + 205000 /* RunNative */
-            + 40000 /* RunSystem */
-            + 1302415 /* RunWasm */
-            + 50000 /* TxBaseCost */
-            + 2455 /* TxPayloadCost */
-            + 100000 /* TxSignatureVerification */
-            + 4436, /* WriteSubstate */
-            commit_result.fee_summary.execution_cost_sum
-        );
-    }
-
-    #[test]
-    fn test_publish_large_package() {
-        // Arrange
-        let mut test_runner = TestRunner::builder().build();
-
-        // Act
-        let code = wat2wasm(&format!(
-            r#"
-=======
             vec![NonFungibleGlobalId::from_public_key(&pk2)],
         )
         .expect_commit(true)
@@ -549,11 +312,11 @@
         + 22829 /* DropLock */
         + 6090 /* DropNode */
         + 4768533 /* Invoke */
-        + 4399582 /* LockSubstate */
+        + 4394148 /* LockSubstate */
         + 32368 /* ReadSubstate */
         + 205000 /* RunNative */
         + 40000 /* RunSystem */
-        + 1302490 /* RunWasm */
+        + 1302320 /* RunWasm */
         + 50000 /* TxBaseCost */
         + 2455 /* TxPayloadCost */
         + 100000 /* TxSignatureVerification */
@@ -569,7 +332,6 @@
     // Act
     let code = wat2wasm(&format!(
         r#"
->>>>>>> 8f1b0364
                 (module
                     (data (i32.const 0) "{}")
                     (memory $0 64)
