--- conflicted
+++ resolved
@@ -200,13 +200,8 @@
         + 12543 /* DropLock */
         + 3045 /* DropNode */
         + 3109581 /* Invoke */
-<<<<<<< HEAD
-        + 2267558 /* LockSubstate */
-        + 19040 /* ReadSubstate */
-=======
         + 2267129 /* LockSubstate */
         + 18928 /* ReadSubstate */
->>>>>>> 9ab4d8ab
         + 122500 /* RunNative */
         + 20000 /* RunSystem */
         + 602285 /* RunWasm */
@@ -218,11 +213,7 @@
 
     assert_eq!(
         commit_result.fee_summary.total_execution_cost_xrd,
-<<<<<<< HEAD
-        dec!("0.6315553"),
-=======
         dec!("0.6314938"),
->>>>>>> 9ab4d8ab
     );
     assert_eq!(commit_result.fee_summary.total_royalty_cost_xrd, dec!("2"));
 }
@@ -321,13 +312,8 @@
         + 20979 /* DropLock */
         + 5565 /* DropNode */
         + 4095003 /* Invoke */
-<<<<<<< HEAD
-        + 4521865 /* LockSubstate */
-        + 32424 /* ReadSubstate */
-=======
         + 4521623 /* LockSubstate */
         + 32312 /* ReadSubstate */
->>>>>>> 9ab4d8ab
         + 192500 /* RunNative */
         + 40000 /* RunSystem */
         + 1188780 /* RunWasm */
