--- conflicted
+++ resolved
@@ -66,21 +66,12 @@
     // (cd radix-engine && cargo test --test metering -- test_basic_transfer)
     assert_eq!(
         15000 /* CreateNode */
-<<<<<<< HEAD
-        + 720000 /* DropLock */
-        + 12500 /* DropNode */
-        + 0 /* InstantiateWasm */
-        + 6500 /* Invoke */
-        + 1090000 /* LockSubstate */
-        + 422500 /* ReadSubstate */
-=======
         + 72000 /* DropLock */
         + 12500 /* DropNode */
         + 0 /* InstantiateWasm */
         + 6500 /* Invoke */
         + 109000 /* LockSubstate */
         + 84500 /* ReadSubstate */
->>>>>>> 30f99e2d
         + 5000 /* RunNative */
         + 0 /* RunWasm */
         + 50000 /* TxBaseCost */
@@ -208,19 +199,11 @@
     // (cd radix-engine && cargo test --test metering -- test_radiswap)
     assert_eq!(
         25000 /* CreateNode */
-<<<<<<< HEAD
-        + 2080000 /* DropLock */
-        + 17500 /* DropNode */
-        + 19000 /* Invoke */
-        + 3180000 /* LockSubstate */
-        + 1260000 /* ReadSubstate */
-=======
         + 208000 /* DropLock */
         + 17500 /* DropNode */
         + 19000 /* Invoke */
         + 318000 /* LockSubstate */
         + 252000 /* ReadSubstate */
->>>>>>> 30f99e2d
         + 5000 /* RunNative */
         + 1613665 /* RunWasm */
         + 50000 /* TxBaseCost */
