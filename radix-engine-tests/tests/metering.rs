--- conflicted
+++ resolved
@@ -72,14 +72,9 @@
         + 6253 /* DropLock */
         + 1680 /* DropNode */
         + 1054091 /* Invoke */
-<<<<<<< HEAD
         + 17563 /* LockSubstate */
+        + 896 /* LockSubstateFirstTime */
         + 226284 /* ReadSubstate */
-=======
-        + 16662 /* LockSubstate */
-        + 896 /* LockSubstateFirstTime */
-        + 225724 /* ReadSubstate */
->>>>>>> c4f4227e
         + 62500 /* RunNative */
         + 7500 /* RunSystem */
         + 50000 /* TxBaseCost */
@@ -213,14 +208,9 @@
         + 15762 /* DropLock */
         + 3675 /* DropNode */
         + 3311450 /* Invoke */
-<<<<<<< HEAD
         + 42957 /* LockSubstate */
+        + 1536 /* LockSubstateFirstTime */
         + 708134 /* ReadSubstate */
-=======
-        + 39800 /* LockSubstate */
-        + 1536 /* LockSubstateFirstTime */
-        + 706230 /* ReadSubstate */
->>>>>>> c4f4227e
         + 135000 /* RunNative */
         + 15000 /* RunSystem */
         + 1503310 /* RunWasm */
@@ -330,14 +320,9 @@
         + 26899 /* DropLock */
         + 6195 /* DropNode */
         + 4691111 /* Invoke */
-<<<<<<< HEAD
         + 70277 /* LockSubstate */
+        + 1376 /* LockSubstateFirstTime */
         + 1139310 /* ReadSubstate */
-=======
-        + 65279 /* LockSubstate */
-        + 1376 /* LockSubstateFirstTime */
-        + 1136286 /* ReadSubstate */
->>>>>>> c4f4227e
         + 225000 /* RunNative */
         + 40000 /* RunSystem */
         + 1252175 /* RunWasm */
