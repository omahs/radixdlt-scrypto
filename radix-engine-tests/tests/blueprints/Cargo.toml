[workspace]
members = [
    "address",
    "address_reservation",
    "allocated_address",
    "arguments",
    "auth_scenarios",
    "balance_changes",
    "bucket",
    "cast",
    "component",
    "core",
    "costing",
    "clock",
    "data_validation",
    "deep_sbor",
    "consensus_manager",
    "execution_trace",
    "external_blueprint_caller",
    "fake_bucket",
    "fee",
    "fee_reserve_states",
    "kv_store",
    "large_package",
    "leaks",
    "local_component",
    "local_recursion",
    "metadata_component",
    "module",
    "non_fungible",
    "package",
    "package_invalid",
    "package_schema",
    "package_token",
    "proof",
    "proof_creation",
    "publish_package",
    "recall",
    "recursion",
    "reentrancy",
    "reference",
    "remote_generic_args",
    "resource",
    "role_assignment",
    "static_dependencies",
    "static_dependencies2",
    "storage",
    "stored_external_component",
    "stored_resource",
    "stored_values",
    "vault",
    "royalty",
    "royalty-auth",
    "scrypto_env",
    "transaction_limits",
    "transaction_runtime",
    "tx_processor_access",
    "events",
    "events_invalid",
    "logger",
    "validator",
    "wasm_non_mvp",
<<<<<<< HEAD
    "royalty-edge-cases"
=======
    "system_wasm_buffers"
>>>>>>> 954650e4
]

[profile.release]
opt-level = 'z'        # Optimize for size.
lto = true             # Enable Link Time Optimization.
codegen-units = 1      # Reduce number of codegen units to increase optimizations.
panic = 'abort'        # Abort on panic.
strip = true           # Strip the symbols.
overflow-checks = true # Panic in the case of an overflow.<|MERGE_RESOLUTION|>--- conflicted
+++ resolved
@@ -60,11 +60,8 @@
     "logger",
     "validator",
     "wasm_non_mvp",
-<<<<<<< HEAD
-    "royalty-edge-cases"
-=======
+    "royalty-edge-cases",
     "system_wasm_buffers"
->>>>>>> 954650e4
 ]
 
 [profile.release]
