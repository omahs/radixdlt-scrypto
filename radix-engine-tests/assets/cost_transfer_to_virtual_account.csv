--- conflicted
+++ resolved
@@ -1,18 +1,9 @@
-<<<<<<< HEAD
-Total Cost (XRD)                                                           ,   0.1022306695,   100.00%
-+ Execution Cost (XRD)                                                     ,     0.08978159,    87.82%
-+ Tipping Cost (XRD)                                                       ,   0.0044890795,     4.39%
+Total Cost (XRD)                                                           ,   0.1022254195,   100.00%
++ Execution Cost (XRD)                                                     ,     0.08977659,    87.82%
++ Tipping Cost (XRD)                                                       ,   0.0044888295,     4.39%
 + State Expansion Cost (XRD)                                               ,        0.00796,     7.79%
 + Royalty Cost (XRD)                                                       ,              0,     0.00%
-Total Cost Units Consumed                                                  ,        8978159,   100.00%
-=======
-Total Cost (XRD)                                                           ,    0.101691435,   100.00%
-+ Execution Cost (XRD)                                                     ,      0.0897347,    88.24%
-+ Tipping Cost (XRD)                                                       ,    0.004486735,     4.41%
-+ State Expansion Cost (XRD)                                               ,        0.00747,     7.35%
-+ Royalty Cost (XRD)                                                       ,              0,     0.00%
-Total Cost Units Consumed                                                  ,        8973470,   100.00%
->>>>>>> da143202
+Total Cost Units Consumed                                                  ,        8977659,   100.00%
 AfterInvoke                                                                ,            886,     0.01%
 AllocateNodeId                                                             ,          13000,     0.14%
 BeforeInvoke                                                               ,          10734,     0.12%
@@ -25,26 +16,15 @@
 EmitEvent                                                                  ,           3228,     0.04%
 LockFee                                                                    ,            500,     0.01%
 MoveModules                                                                ,           4000,     0.04%
-<<<<<<< HEAD
-OpenSubstate::GlobalAccount                                                ,         566066,     6.30%
+OpenSubstate::GlobalAccount                                                ,         566066,     6.31%
 OpenSubstate::GlobalFungibleResourceManager                                ,         332494,     3.70%
-OpenSubstate::GlobalPackage                                                ,        4458170,    49.66%
+OpenSubstate::GlobalPackage                                                ,        4457908,    49.66%
 OpenSubstate::GlobalVirtualSecp256k1Account                                ,         643914,     7.17%
-=======
-OpenSubstate::GlobalAccount                                                ,         566006,     6.31%
-OpenSubstate::GlobalFungibleResourceManager                                ,         332464,     3.70%
-OpenSubstate::GlobalPackage                                                ,        4457908,    49.68%
-OpenSubstate::GlobalVirtualSecp256k1Account                                ,         643368,     7.17%
->>>>>>> da143202
 OpenSubstate::InternalAccount                                              ,            652,     0.01%
 OpenSubstate::InternalFungibleVault                                        ,         168310,     1.87%
 OpenSubstate::InternalGenericComponent                                     ,          58950,     0.66%
 QueryActor                                                                 ,           4000,     0.04%
-<<<<<<< HEAD
-ReadSubstate                                                               ,         221190,     2.46%
-=======
-ReadSubstate                                                               ,         219882,     2.45%
->>>>>>> da143202
+ReadSubstate                                                               ,         220952,     2.46%
 RunNativeCode::Worktop_drain                                               ,          22525,     0.25%
 RunNativeCode::Worktop_drop                                                ,          16371,     0.18%
 RunNativeCode::Worktop_put                                                 ,          24411,     0.27%
