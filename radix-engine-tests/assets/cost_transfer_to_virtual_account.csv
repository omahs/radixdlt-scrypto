<<<<<<< HEAD
Total Cost (XRD)                                                           ,     0.06831724,    100.0%
+ Execution Cost (XRD)                                                     ,     0.05960724,     87.3%
+ Tipping Cost (XRD)                                                       ,              0,      0.0%
+ State Expansion Cost (XRD)                                               ,        0.00871,     12.7%
+ Royalty Cost (XRD)                                                       ,              0,      0.0%
Total Cost Units Consumed                                                  ,        5960724,    100.0%
AllocateNodeId                                                             ,           2600,      0.0%
=======
Total Cost (XRD)                                                           ,     0.06848432,    100.0%
+ Execution Cost (XRD)                                                     ,     0.05977432,     87.3%
+ Tipping Cost (XRD)                                                       ,              0,      0.0%
+ State Expansion Cost (XRD)                                               ,        0.00871,     12.7%
+ Royalty Cost (XRD)                                                       ,              0,      0.0%
Total Cost Units Consumed                                                  ,        5977432,    100.0%
AfterInvoke                                                                ,           2658,      0.0%
AllocateNodeId                                                             ,           2704,      0.0%
>>>>>>> 660ec659
BeforeInvoke                                                               ,           3288,      0.1%
CloseSubstate                                                              ,          30870,      0.5%
Commit::GlobalAccount                                                      ,         100002,      1.7%
Commit::GlobalVirtualSecp256k1Account                                      ,         900125,     15.1%
Commit::InternalFungibleVault                                              ,         700096,     11.7%
CreateNode                                                                 ,          14966,      0.3%
DropNode                                                                   ,          28331,      0.5%
EmitEvent                                                                  ,           3228,      0.1%
LockFee                                                                    ,            500,      0.0%
MoveModule                                                                 ,            747,      0.0%
<<<<<<< HEAD
OpenSubstate                                                               ,        3244379,     54.4%
OpenSubstate::GlobalAccount                                                ,           8310,      0.1%
OpenSubstate::GlobalFungibleResourceManager                                ,          13572,      0.2%
OpenSubstate::GlobalNonFungibleResourceManager                             ,           2604,      0.0%
OpenSubstate::GlobalPackage                                                ,         129070,      2.2%
OpenSubstate::GlobalVirtualSecp256k1Account                                ,           6108,      0.1%
=======
OpenSubstate                                                               ,        3244368,     54.3%
OpenSubstate::GlobalAccount                                                ,           6138,      0.1%
OpenSubstate::GlobalFungibleResourceManager                                ,          11584,      0.2%
OpenSubstate::GlobalNonFungibleResourceManager                             ,           2604,      0.0%
OpenSubstate::GlobalPackage                                                ,         128868,      2.2%
OpenSubstate::GlobalVirtualSecp256k1Account                                ,           5038,      0.1%
>>>>>>> 660ec659
OpenSubstate::InternalAccount                                              ,            692,      0.0%
OpenSubstate::InternalFungibleVault                                        ,          13958,      0.2%
OpenSubstate::InternalGenericComponent                                     ,          37112,      0.6%
QueryActor                                                                 ,           2500,      0.0%
<<<<<<< HEAD
ReadSubstate                                                               ,         158260,      2.7%
=======
ReadSubstate                                                               ,         160310,      2.7%
>>>>>>> 660ec659
RunNativeCode::Worktop_drain                                               ,          13505,      0.2%
RunNativeCode::Worktop_drop                                                ,          15385,      0.3%
RunNativeCode::Worktop_put                                                 ,          18262,      0.3%
RunNativeCode::create                                                      ,          45049,      0.8%
RunNativeCode::create_empty_vault_FungibleResourceManager                  ,          59538,      1.0%
RunNativeCode::create_with_data                                            ,          27941,      0.5%
RunNativeCode::get_amount_FungibleBucket                                   ,           8365,      0.1%
RunNativeCode::lock_fee                                                    ,         103093,      1.7%
RunNativeCode::on_virtualize                                               ,          23503,      0.4%
RunNativeCode::put_FungibleVault                                           ,          23383,      0.4%
RunNativeCode::take_FungibleVault                                          ,          40519,      0.7%
RunNativeCode::try_deposit_batch_or_abort                                  ,          76963,      1.3%
RunNativeCode::withdraw                                                    ,          30320,      0.5%
TxBaseCost                                                                 ,          50000,      0.8%
TxPayloadCost                                                              ,          10880,      0.2%
TxSignatureVerification                                                    ,           7000,      0.1%
WriteSubstate                                                              ,           5700,      0.1%<|MERGE_RESOLUTION|>--- conflicted
+++ resolved
@@ -1,21 +1,10 @@
-<<<<<<< HEAD
-Total Cost (XRD)                                                           ,     0.06831724,    100.0%
-+ Execution Cost (XRD)                                                     ,     0.05960724,     87.3%
+Total Cost (XRD)                                                           ,     0.06831777,    100.0%
++ Execution Cost (XRD)                                                     ,     0.05960777,     87.3%
 + Tipping Cost (XRD)                                                       ,              0,      0.0%
 + State Expansion Cost (XRD)                                               ,        0.00871,     12.7%
 + Royalty Cost (XRD)                                                       ,              0,      0.0%
-Total Cost Units Consumed                                                  ,        5960724,    100.0%
+Total Cost Units Consumed                                                  ,        5960777,    100.0%
 AllocateNodeId                                                             ,           2600,      0.0%
-=======
-Total Cost (XRD)                                                           ,     0.06848432,    100.0%
-+ Execution Cost (XRD)                                                     ,     0.05977432,     87.3%
-+ Tipping Cost (XRD)                                                       ,              0,      0.0%
-+ State Expansion Cost (XRD)                                               ,        0.00871,     12.7%
-+ Royalty Cost (XRD)                                                       ,              0,      0.0%
-Total Cost Units Consumed                                                  ,        5977432,    100.0%
-AfterInvoke                                                                ,           2658,      0.0%
-AllocateNodeId                                                             ,           2704,      0.0%
->>>>>>> 660ec659
 BeforeInvoke                                                               ,           3288,      0.1%
 CloseSubstate                                                              ,          30870,      0.5%
 Commit::GlobalAccount                                                      ,         100002,      1.7%
@@ -26,30 +15,17 @@
 EmitEvent                                                                  ,           3228,      0.1%
 LockFee                                                                    ,            500,      0.0%
 MoveModule                                                                 ,            747,      0.0%
-<<<<<<< HEAD
-OpenSubstate                                                               ,        3244379,     54.4%
+OpenSubstate                                                               ,        3244380,     54.4%
 OpenSubstate::GlobalAccount                                                ,           8310,      0.1%
 OpenSubstate::GlobalFungibleResourceManager                                ,          13572,      0.2%
 OpenSubstate::GlobalNonFungibleResourceManager                             ,           2604,      0.0%
-OpenSubstate::GlobalPackage                                                ,         129070,      2.2%
+OpenSubstate::GlobalPackage                                                ,         129096,      2.2%
 OpenSubstate::GlobalVirtualSecp256k1Account                                ,           6108,      0.1%
-=======
-OpenSubstate                                                               ,        3244368,     54.3%
-OpenSubstate::GlobalAccount                                                ,           6138,      0.1%
-OpenSubstate::GlobalFungibleResourceManager                                ,          11584,      0.2%
-OpenSubstate::GlobalNonFungibleResourceManager                             ,           2604,      0.0%
-OpenSubstate::GlobalPackage                                                ,         128868,      2.2%
-OpenSubstate::GlobalVirtualSecp256k1Account                                ,           5038,      0.1%
->>>>>>> 660ec659
 OpenSubstate::InternalAccount                                              ,            692,      0.0%
 OpenSubstate::InternalFungibleVault                                        ,          13958,      0.2%
 OpenSubstate::InternalGenericComponent                                     ,          37112,      0.6%
 QueryActor                                                                 ,           2500,      0.0%
-<<<<<<< HEAD
-ReadSubstate                                                               ,         158260,      2.7%
-=======
-ReadSubstate                                                               ,         160310,      2.7%
->>>>>>> 660ec659
+ReadSubstate                                                               ,         158286,      2.7%
 RunNativeCode::Worktop_drain                                               ,          13505,      0.2%
 RunNativeCode::Worktop_drop                                                ,          15385,      0.3%
 RunNativeCode::Worktop_put                                                 ,          18262,      0.3%
