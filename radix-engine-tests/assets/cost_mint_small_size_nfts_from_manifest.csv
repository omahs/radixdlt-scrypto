--- conflicted
+++ resolved
@@ -1,62 +1,11 @@
-<<<<<<< HEAD
-Total Cost (XRD)                                                           ,     1.01211804,    100.0%
-+ Execution Cost (XRD)                                                     ,     0.92924804,     91.8%
-+ Tipping Cost (XRD)                                                       ,              0,      0.0%
-+ State Expansion Cost (XRD)                                               ,        0.08287,      8.2%
-+ Royalty Cost (XRD)                                                       ,              0,      0.0%
-Total Cost Units Consumed                                                  ,       92924804,    100.0%
-AllocateNodeId                                                             ,           2184,      0.0%
-BeforeInvoke                                                               ,          16462,      0.0%
-CloseSubstate                                                              ,          68040,      0.1%
-Commit::GlobalAccount                                                      ,         100010,      0.1%
-Commit::GlobalGenericComponent                                             ,         100018,      0.1%
-Commit::GlobalNonFungibleResourceManager                                   ,       43501386,     46.8%
-Commit::InternalFungibleVault                                              ,         100010,      0.1%
-Commit::InternalNonFungibleVault                                           ,       42100046,     45.3%
-CreateNode                                                                 ,          33110,      0.0%
-DropNode                                                                   ,          31445,      0.0%
-EmitEvent                                                                  ,          32372,      0.0%
-LockFee                                                                    ,            500,      0.0%
-MoveModule                                                                 ,          36022,      0.0%
-OpenSubstate                                                               ,        3157413,      3.4%
-OpenSubstate::GlobalAccount                                                ,           5855,      0.0%
-OpenSubstate::GlobalFungibleResourceManager                                ,           1452,      0.0%
-OpenSubstate::GlobalGenericComponent                                       ,           2884,      0.0%
-OpenSubstate::GlobalNonFungibleResourceManager                             ,          14195,      0.0%
-OpenSubstate::GlobalPackage                                                ,         783318,      0.8%
-OpenSubstate::InternalFungibleVault                                        ,           4803,      0.0%
-OpenSubstate::InternalGenericComponent                                     ,          39924,      0.0%
-OpenSubstate::InternalKeyValueStore                                        ,            877,      0.0%
-OpenSubstate::InternalNonFungibleVault                                     ,         225278,      0.2%
-PrepareWasmCode                                                            ,         627948,      0.7%
-QueryActor                                                                 ,           2000,      0.0%
-ReadSubstate                                                               ,         957938,      1.0%
-RunNativeCode::Worktop_drain                                               ,          13505,      0.0%
-RunNativeCode::Worktop_drop                                                ,          15385,      0.0%
-RunNativeCode::Worktop_put                                                 ,          18262,      0.0%
-RunNativeCode::create                                                      ,          31390,      0.0%
-RunNativeCode::create_empty_vault_NonFungibleResourceManager               ,          60214,      0.1%
-RunNativeCode::create_with_data                                            ,          27941,      0.0%
-RunNativeCode::create_with_initial_supply_NonFungibleResourceManager       ,         177210,      0.2%
-RunNativeCode::get_amount_NonFungibleBucket                                ,          17866,      0.0%
-RunNativeCode::lock_fee                                                    ,          48766,      0.1%
-RunNativeCode::put_NonFungibleVault                                        ,          29816,      0.0%
-RunNativeCode::try_deposit_batch_or_abort                                  ,          76963,      0.1%
-RunWasmCode::Faucet_lock_fee                                               ,          18320,      0.0%
-SetSubstate                                                                ,         100914,      0.1%
-TxBaseCost                                                                 ,          50000,      0.1%
-TxPayloadCost                                                              ,         287640,      0.3%
-TxSignatureVerification                                                    ,              0,      0.0%
-WriteSubstate                                                              ,           5122,      0.0%
-=======
-Total Cost (XRD)                                                           ,     0.61643768,    100.0%
-- Execution Cost (XRD)                                                     ,     0.06619207,     10.7%
+Total Cost (XRD)                                                           ,     0.61643842,    100.0%
+- Execution Cost (XRD)                                                     ,     0.06619281,     10.7%
 - Finalization Cost (XRD)                                                  ,     0.49977561,     81.1%
 - Tipping Cost (XRD)                                                       ,              0,      0.0%
 - State Expansion Cost (XRD)                                               ,        0.05047,      8.2%
 - Tipping Cost (XRD)                                                       ,              0,      0.0%
 - Royalty Cost (XRD)                                                       ,              0,      0.0%
-Execution Cost Breakdown                                                   ,        6619207,    100.0%
+Execution Cost Breakdown                                                   ,        6619281,    100.0%
 - AllocateNodeId                                                           ,           2288,      0.0%
 - BeforeInvoke                                                             ,          10850,      0.2%
 - CloseSubstate                                                            ,          50925,      0.8%
@@ -69,14 +18,14 @@
 - OpenSubstate::GlobalFungibleResourceManager                              ,         121468,      1.8%
 - OpenSubstate::GlobalGenericComponent                                     ,          42891,      0.6%
 - OpenSubstate::GlobalNonFungibleResourceManager                           ,          15096,      0.2%
-- OpenSubstate::GlobalPackage                                              ,        3263547,     49.3%
+- OpenSubstate::GlobalPackage                                              ,        3263585,     49.3%
 - OpenSubstate::InternalFungibleVault                                      ,          84819,      1.3%
 - OpenSubstate::InternalGenericComponent                                   ,          45348,      0.7%
 - OpenSubstate::InternalKeyValueStore                                      ,          40894,      0.6%
 - OpenSubstate::InternalNonFungibleVault                                   ,         130598,      2.0%
 - PrepareWasmCode                                                          ,         627948,      9.5%
 - QueryActor                                                               ,           2000,      0.0%
-- ReadSubstate                                                             ,         902858,     13.6%
+- ReadSubstate                                                             ,         902894,     13.6%
 - RunNativeCode::Worktop_drain                                             ,          13505,      0.2%
 - RunNativeCode::Worktop_drop                                              ,          15385,      0.2%
 - RunNativeCode::Worktop_put                                               ,          18262,      0.3%
@@ -102,5 +51,4 @@
 - CommitStateUpdates::GlobalGenericComponent                               ,         100018,      0.2%
 - CommitStateUpdates::GlobalNonFungibleResourceManager                     ,       25500846,     51.0%
 - CommitStateUpdates::InternalFungibleVault                                ,         100010,      0.2%
-- CommitStateUpdates::InternalNonFungibleVault                             ,       24100046,     48.2%
->>>>>>> 1cfdeac8
+- CommitStateUpdates::InternalNonFungibleVault                             ,       24100046,     48.2%