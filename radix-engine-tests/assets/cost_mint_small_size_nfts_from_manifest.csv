--- conflicted
+++ resolved
@@ -1,27 +1,13 @@
-<<<<<<< HEAD
-Total Cost (XRD)                                                           ,     1.01222551,    100.0%
-+ Execution Cost (XRD)                                                     ,     0.92935551,     91.8%
-=======
-Total Cost (XRD)                                                           ,      1.0132108,    100.0%
-+ Execution Cost (XRD)                                                     ,      0.9302508,     91.8%
->>>>>>> 4c1ffe64
+Total Cost (XRD)                                                           ,      1.0121173,    100.0%
++ Execution Cost (XRD)                                                     ,      0.9292473,     91.8%
 + Tipping Cost (XRD)                                                       ,              0,      0.0%
 + State Expansion Cost (XRD)                                               ,        0.08287,      8.2%
 + Royalty Cost (XRD)                                                       ,              0,      0.0%
-<<<<<<< HEAD
-Total Cost Units Consumed                                                  ,       92935551,    100.0%
-AfterInvoke                                                                ,           2018,      0.0%
-AllocateNodeId                                                             ,           2184,      0.0%
-BeforeInvoke                                                               ,          16462,      0.0%
-CloseSubstate                                                              ,          68985,      0.1%
-Commit::GlobalAccount                                                      ,         100010,      0.1%
-=======
-Total Cost Units Consumed                                                  ,       93025080,    100.0%
+Total Cost Units Consumed                                                  ,       92924730,    100.0%
 AllocateNodeId                                                             ,           2184,      0.0%
 BeforeInvoke                                                               ,          16462,      0.0%
 CloseSubstate                                                              ,          68040,      0.1%
-Commit::GlobalAccount                                                      ,         200012,      0.2%
->>>>>>> 4c1ffe64
+Commit::GlobalAccount                                                      ,         100010,      0.1%
 Commit::GlobalGenericComponent                                             ,         100018,      0.1%
 Commit::GlobalNonFungibleResourceManager                                   ,       43501386,     46.8%
 Commit::InternalFungibleVault                                              ,         100010,      0.1%
@@ -43,11 +29,7 @@
 OpenSubstate::InternalNonFungibleVault                                     ,         225278,      0.2%
 PrepareWasmCode                                                            ,         627948,      0.7%
 QueryActor                                                                 ,           2000,      0.0%
-<<<<<<< HEAD
-ReadSubstate                                                               ,         959608,      1.0%
-=======
-ReadSubstate                                                               ,         958250,      1.0%
->>>>>>> 4c1ffe64
+ReadSubstate                                                               ,         957902,      1.0%
 RunNativeCode::Worktop_drain                                               ,          13505,      0.0%
 RunNativeCode::Worktop_drop                                                ,          15385,      0.0%
 RunNativeCode::Worktop_put                                                 ,          18262,      0.0%
