<<<<<<< HEAD
Total Cost (XRD)                                                           ,     1.02044899,    100.0%
+ Execution Cost (XRD)                                                     ,     0.93785899,     91.9%
=======
Total Cost (XRD)                                                           ,     0.55808326,    100.0%
+ Execution Cost (XRD)                                                     ,     0.51311326,     91.9%
>>>>>>> f19ebd57
+ Tipping Cost (XRD)                                                       ,              0,      0.0%
+ State Expansion Cost (XRD)                                               ,        0.08259,      8.1%
+ Royalty Cost (XRD)                                                       ,              0,      0.0%
<<<<<<< HEAD
Total Cost Units Consumed                                                  ,       93785899,    100.0%
=======
Total Cost Units Consumed                                                  ,       51311326,    100.0%
>>>>>>> f19ebd57
AfterInvoke                                                                ,            494,      0.0%
AllocateNodeId                                                             ,          10500,      0.0%
BeforeInvoke                                                               ,          22096,      0.0%
CloseSubstate                                                              ,         327500,      0.3%
Commit::GlobalAccount                                                      ,         200012,      0.2%
Commit::GlobalGenericComponent                                             ,         100018,      0.1%
Commit::GlobalNonFungibleResourceManager                                   ,       43501376,     46.4%
Commit::InternalFungibleVault                                              ,         100010,      0.1%
Commit::InternalNonFungibleVault                                           ,       42100046,     44.9%
CreateNode                                                                 ,          40758,      0.0%
DropNode                                                                   ,          25038,      0.0%
EmitEvent                                                                  ,          16832,      0.0%
LockFee                                                                    ,            500,      0.0%
MoveModule                                                                 ,              0,      0.0%
OpenSubstate                                                               ,        3156931,      3.4%
OpenSubstate::GlobalAccount                                                ,           7310,      0.0%
OpenSubstate::GlobalFungibleResourceManager                                ,           2624,      0.0%
OpenSubstate::GlobalGenericComponent                                       ,           2852,      0.0%
OpenSubstate::GlobalNonFungibleResourceManager                             ,          13950,      0.0%
OpenSubstate::GlobalPackage                                                ,         782800,      0.8%
OpenSubstate::InternalFungibleVault                                        ,           7242,      0.0%
OpenSubstate::InternalGenericComponent                                     ,          77388,      0.1%
OpenSubstate::InternalKeyValueStore                                        ,            706,      0.0%
OpenSubstate::InternalNonFungibleVault                                     ,         318912,      0.3%
PrepareWasmCode                                                            ,         619310,      0.7%
QueryActor                                                                 ,           2000,      0.0%
ReadSubstate                                                               ,        1217352,      1.3%
RunNativeCode::Worktop_drain                                               ,          22525,      0.0%
RunNativeCode::Worktop_drop                                                ,          16371,      0.0%
RunNativeCode::Worktop_put                                                 ,          24411,      0.0%
RunNativeCode::create                                                      ,          45707,      0.0%
RunNativeCode::create_empty_vault_NonFungibleResourceManager               ,          54136,      0.1%
RunNativeCode::create_with_data                                            ,          26638,      0.0%
RunNativeCode::create_with_initial_supply_NonFungibleResourceManager       ,         186631,      0.2%
RunNativeCode::get_amount_NonFungibleBucket                                ,          30064,      0.0%
RunNativeCode::lock_fee                                                    ,          61733,      0.1%
RunNativeCode::put_NonFungibleVault                                        ,          17297,      0.0%
RunNativeCode::try_deposit_batch_or_abort                                  ,          63706,      0.1%
<<<<<<< HEAD
RunWasmCode::Faucet_lock_fee                                               ,          17987,      0.0%
SetSubstate                                                                ,         211002,      0.2%
=======
RunWasmCode::Faucet_lock_fee                                               ,          18320,      0.0%
SetSubstate                                                                ,         105248,      0.2%
>>>>>>> f19ebd57
TxBaseCost                                                                 ,          50000,      0.1%
TxPayloadCost                                                              ,         287520,      0.3%
TxSignatureVerification                                                    ,              0,      0.0%
WriteSubstate                                                              ,          15614,      0.0%<|MERGE_RESOLUTION|>--- conflicted
+++ resolved
@@ -1,18 +1,9 @@
-<<<<<<< HEAD
-Total Cost (XRD)                                                           ,     1.02044899,    100.0%
-+ Execution Cost (XRD)                                                     ,     0.93785899,     91.9%
-=======
-Total Cost (XRD)                                                           ,     0.55808326,    100.0%
-+ Execution Cost (XRD)                                                     ,     0.51311326,     91.9%
->>>>>>> f19ebd57
+Total Cost (XRD)                                                           ,     1.02045232,    100.0%
++ Execution Cost (XRD)                                                     ,     0.93786232,     91.9%
 + Tipping Cost (XRD)                                                       ,              0,      0.0%
 + State Expansion Cost (XRD)                                               ,        0.08259,      8.1%
 + Royalty Cost (XRD)                                                       ,              0,      0.0%
-<<<<<<< HEAD
-Total Cost Units Consumed                                                  ,       93785899,    100.0%
-=======
-Total Cost Units Consumed                                                  ,       51311326,    100.0%
->>>>>>> f19ebd57
+Total Cost Units Consumed                                                  ,       93786232,    100.0%
 AfterInvoke                                                                ,            494,      0.0%
 AllocateNodeId                                                             ,          10500,      0.0%
 BeforeInvoke                                                               ,          22096,      0.0%
@@ -51,13 +42,8 @@
 RunNativeCode::lock_fee                                                    ,          61733,      0.1%
 RunNativeCode::put_NonFungibleVault                                        ,          17297,      0.0%
 RunNativeCode::try_deposit_batch_or_abort                                  ,          63706,      0.1%
-<<<<<<< HEAD
-RunWasmCode::Faucet_lock_fee                                               ,          17987,      0.0%
+RunWasmCode::Faucet_lock_fee                                               ,          18320,      0.0%
 SetSubstate                                                                ,         211002,      0.2%
-=======
-RunWasmCode::Faucet_lock_fee                                               ,          18320,      0.0%
-SetSubstate                                                                ,         105248,      0.2%
->>>>>>> f19ebd57
 TxBaseCost                                                                 ,          50000,      0.1%
 TxPayloadCost                                                              ,         287520,      0.3%
 TxSignatureVerification                                                    ,              0,      0.0%
