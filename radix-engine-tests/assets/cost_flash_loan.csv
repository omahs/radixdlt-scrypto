--- conflicted
+++ resolved
@@ -1,18 +1,9 @@
-<<<<<<< HEAD
-Total Cost (XRD)                                                           ,    0.195610797,    100.0%
-+ Execution Cost (XRD)                                                     ,     0.18595314,     95.1%
-+ Tipping Cost (XRD)                                                       ,    0.009297657,      4.8%
+Total Cost (XRD)                                                           ,    0.195611931,    100.0%
++ Execution Cost (XRD)                                                     ,     0.18595422,     95.1%
++ Tipping Cost (XRD)                                                       ,    0.009297711,      4.8%
 + State Expansion Cost (XRD)                                               ,        0.00036,      0.2%
 + Royalty Cost (XRD)                                                       ,              0,      0.0%
-Total Cost Units Consumed                                                  ,       18595314,    100.0%
-=======
-Total Cost (XRD)                                                           ,    0.195614367,    100.0%
-+ Execution Cost (XRD)                                                     ,     0.18595654,     95.1%
-+ Tipping Cost (XRD)                                                       ,    0.009297827,      4.8%
-+ State Expansion Cost (XRD)                                               ,        0.00036,      0.2%
-+ Royalty Cost (XRD)                                                       ,              0,      0.0%
-Total Cost Units Consumed                                                  ,       18595654,    100.0%
->>>>>>> a1547f05
+Total Cost Units Consumed                                                  ,       18595422,    100.0%
 AfterInvoke                                                                ,           1948,      0.0%
 AllocateNodeId                                                             ,          26500,      0.1%
 BeforeInvoke                                                               ,          28652,      0.2%
@@ -30,21 +21,13 @@
 OpenSubstate::GlobalFungibleResourceManager                                ,         511350,      2.7%
 OpenSubstate::GlobalGenericComponent                                       ,         163944,      0.9%
 OpenSubstate::GlobalNonFungibleResourceManager                             ,        1227020,      6.6%
-<<<<<<< HEAD
-OpenSubstate::GlobalPackage                                                ,        6884538,     37.0%
-=======
-OpenSubstate::GlobalPackage                                                ,        6884674,     37.0%
->>>>>>> a1547f05
+OpenSubstate::GlobalPackage                                                ,        6884594,     37.0%
 OpenSubstate::InternalFungibleVault                                        ,         666138,      3.6%
 OpenSubstate::InternalGenericComponent                                     ,         193422,      1.0%
 PrepareWasmCode                                                            ,        2224516,     12.0%
 QueryActor                                                                 ,          15000,      0.1%
 QueryAuthZone                                                              ,           2000,      0.0%
-<<<<<<< HEAD
-ReadSubstate                                                               ,        2754238,     14.8%
-=======
-ReadSubstate                                                               ,        2754366,     14.8%
->>>>>>> a1547f05
+ReadSubstate                                                               ,        2754290,     14.8%
 RunNativeCode::AuthZone_pop                                                ,          50666,      0.3%
 RunNativeCode::AuthZone_push                                               ,          59672,      0.3%
 RunNativeCode::Worktop_drain                                               ,          22525,      0.1%
