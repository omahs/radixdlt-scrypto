<<<<<<< HEAD
Total Cost (XRD)                                                           ,    0.180473535,    100.0%
+ Execution Cost (XRD)                                                     ,      0.1715367,     95.0%
+ Tipping Cost (XRD)                                                       ,    0.008576835,      4.8%
+ State Expansion Cost (XRD)                                               ,        0.00036,      0.2%
+ Royalty Cost (XRD)                                                       ,              0,      0.0%
Total Cost Units Consumed                                                  ,       17153670,    100.0%
AfterInvoke                                                                ,           1832,      0.0%
AllocateNodeId                                                             ,          26500,      0.2%
BeforeInvoke                                                               ,          28604,      0.2%
CloseSubstate                                                              ,         392000,      2.3%
=======
Total Cost (XRD)                                                           ,     0.18181448,    100.0%
+ Execution Cost (XRD)                                                     ,     0.18145448,     99.8%
+ Tipping Cost (XRD)                                                       ,              0,      0.0%
+ State Expansion Cost (XRD)                                               ,        0.00036,      0.2%
+ Royalty Cost (XRD)                                                       ,              0,      0.0%
Total Cost Units Consumed                                                  ,       18145448,    100.0%
AfterInvoke                                                                ,           1880,      0.0%
AllocateNodeId                                                             ,          30500,      0.2%
BeforeInvoke                                                               ,          34224,      0.2%
CloseSubstate                                                              ,         428000,      2.4%
>>>>>>> d2bf46a6
Commit::GlobalAccount                                                      ,         100002,      0.6%
Commit::GlobalGenericComponent                                             ,         100025,      0.6%
Commit::GlobalNonFungibleResourceManager                                   ,         400016,      2.2%
Commit::InternalFungibleVault                                              ,         400033,      2.2%
CreateNode                                                                 ,          58736,      0.3%
DropNode                                                                   ,          57994,      0.3%
EmitEvent                                                                  ,           7140,      0.0%
GenerateRuid                                                               ,            500,      0.0%
LockFee                                                                    ,            500,      0.0%
OpenSubstate::GlobalAccount                                                ,         735488,      4.3%
OpenSubstate::GlobalFungibleResourceManager                                ,         505628,      2.9%
OpenSubstate::GlobalGenericComponent                                       ,          85944,      0.5%
<<<<<<< HEAD
OpenSubstate::GlobalNonFungibleResourceManager                             ,        1400552,      8.2%
OpenSubstate::GlobalPackage                                                ,        6243152,     36.4%
OpenSubstate::InternalFungibleVault                                        ,         699780,      4.1%
OpenSubstate::InternalGenericComponent                                     ,         269310,      1.6%
PrepareWasmCode                                                            ,        1611248,      9.4%
QueryActor                                                                 ,           9500,      0.1%
QueryAuthZone                                                              ,           2000,      0.0%
ReadSubstate                                                               ,        2270754,     13.2%
=======
OpenSubstate::GlobalNonFungibleResourceManager                             ,        1400552,      7.7%
OpenSubstate::GlobalPackage                                                ,        6460776,     35.6%
OpenSubstate::InternalFungibleVault                                        ,         699780,      3.9%
OpenSubstate::InternalGenericComponent                                     ,         303268,      1.7%
PrepareWasmCode                                                            ,        1806220,     10.0%
QueryActor                                                                 ,           9500,      0.1%
QueryAuthZone                                                              ,           2000,      0.0%
ReadSubstate                                                               ,        2513622,     13.9%
>>>>>>> d2bf46a6
RunNativeCode::AuthZone_pop                                                ,          50666,      0.3%
RunNativeCode::AuthZone_push                                               ,          59672,      0.3%
RunNativeCode::Worktop_drain                                               ,          22525,      0.1%
RunNativeCode::Worktop_drop                                                ,          16371,      0.1%
RunNativeCode::Worktop_put                                                 ,          73233,      0.4%
RunNativeCode::Worktop_take                                                ,           8910,      0.0%
RunNativeCode::Worktop_take_all                                            ,          13199,      0.1%
RunNativeCode::burn_NonFungibleResourceManager                             ,         118821,      0.7%
RunNativeCode::create_proof_of_amount_FungibleVault                        ,          77354,      0.5%
RunNativeCode::drop_FungibleProof                                          ,          58758,      0.3%
RunNativeCode::get_amount_FungibleBucket                                   ,          29812,      0.2%
RunNativeCode::get_amount_FungibleVault                                    ,          10034,      0.1%
RunNativeCode::get_amount_NonFungibleBucket                                ,          30064,      0.2%
RunNativeCode::get_non_fungible                                            ,          55036,      0.3%
RunNativeCode::get_non_fungible_local_ids_NonFungibleBucket                ,           7932,      0.0%
RunNativeCode::get_resource_address_NonFungibleBucket                      ,         100360,      0.6%
RunNativeCode::lock_fee                                                    ,         131708,      0.8%
RunNativeCode::mint_ruid_NonFungibleResourceManager                        ,         164432,      1.0%
RunNativeCode::on_drop_FungibleProof                                       ,          58758,      0.3%
RunNativeCode::on_move_FungibleProof                                       ,         235032,      1.3%
RunNativeCode::put_FungibleBucket                                          ,          29662,      0.2%
RunNativeCode::put_FungibleVault                                           ,          42716,      0.2%
RunNativeCode::take_FungibleBucket                                         ,          15767,      0.1%
RunNativeCode::take_FungibleVault                                          ,         106982,      0.6%
RunNativeCode::try_deposit_batch_or_abort                                  ,          63706,      0.4%
RunNativeCode::unlock_amount_FungibleVault                                 ,          47112,      0.3%
RunNativeCode::withdraw                                                    ,          47564,      0.3%
RunWasmCode::BasicFlashLoan_repay_loan                                     ,          68603,      0.4%
RunWasmCode::BasicFlashLoan_take_loan                                      ,         117221,      0.6%
TxBaseCost                                                                 ,          50000,      0.3%
TxPayloadCost                                                              ,          20560,      0.1%
TxSignatureVerification                                                    ,           7000,      0.0%
WriteSubstate                                                              ,          63550,      0.4%<|MERGE_RESOLUTION|>--- conflicted
+++ resolved
@@ -1,66 +1,42 @@
-<<<<<<< HEAD
-Total Cost (XRD)                                                           ,    0.180473535,    100.0%
-+ Execution Cost (XRD)                                                     ,      0.1715367,     95.0%
-+ Tipping Cost (XRD)                                                       ,    0.008576835,      4.8%
-+ State Expansion Cost (XRD)                                               ,        0.00036,      0.2%
-+ Royalty Cost (XRD)                                                       ,              0,      0.0%
-Total Cost Units Consumed                                                  ,       17153670,    100.0%
-AfterInvoke                                                                ,           1832,      0.0%
-AllocateNodeId                                                             ,          26500,      0.2%
-BeforeInvoke                                                               ,          28604,      0.2%
-CloseSubstate                                                              ,         392000,      2.3%
-=======
-Total Cost (XRD)                                                           ,     0.18181448,    100.0%
-+ Execution Cost (XRD)                                                     ,     0.18145448,     99.8%
+Total Cost (XRD)                                                           ,     0.17586782,    100.0%
++ Execution Cost (XRD)                                                     ,     0.17550782,     99.8%
 + Tipping Cost (XRD)                                                       ,              0,      0.0%
 + State Expansion Cost (XRD)                                               ,        0.00036,      0.2%
 + Royalty Cost (XRD)                                                       ,              0,      0.0%
-Total Cost Units Consumed                                                  ,       18145448,    100.0%
+Total Cost Units Consumed                                                  ,       17550782,    100.0%
 AfterInvoke                                                                ,           1880,      0.0%
 AllocateNodeId                                                             ,          30500,      0.2%
 BeforeInvoke                                                               ,          34224,      0.2%
 CloseSubstate                                                              ,         428000,      2.4%
->>>>>>> d2bf46a6
 Commit::GlobalAccount                                                      ,         100002,      0.6%
 Commit::GlobalGenericComponent                                             ,         100025,      0.6%
-Commit::GlobalNonFungibleResourceManager                                   ,         400016,      2.2%
-Commit::InternalFungibleVault                                              ,         400033,      2.2%
+Commit::GlobalNonFungibleResourceManager                                   ,         400016,      2.3%
+Commit::InternalFungibleVault                                              ,         400033,      2.3%
 CreateNode                                                                 ,          58736,      0.3%
 DropNode                                                                   ,          57994,      0.3%
 EmitEvent                                                                  ,           7140,      0.0%
 GenerateRuid                                                               ,            500,      0.0%
 LockFee                                                                    ,            500,      0.0%
-OpenSubstate::GlobalAccount                                                ,         735488,      4.3%
+OpenSubstate::GlobalAccount                                                ,         735488,      4.2%
 OpenSubstate::GlobalFungibleResourceManager                                ,         505628,      2.9%
 OpenSubstate::GlobalGenericComponent                                       ,          85944,      0.5%
-<<<<<<< HEAD
-OpenSubstate::GlobalNonFungibleResourceManager                             ,        1400552,      8.2%
-OpenSubstate::GlobalPackage                                                ,        6243152,     36.4%
-OpenSubstate::InternalFungibleVault                                        ,         699780,      4.1%
-OpenSubstate::InternalGenericComponent                                     ,         269310,      1.6%
-PrepareWasmCode                                                            ,        1611248,      9.4%
+OpenSubstate::GlobalNonFungibleResourceManager                             ,        1400552,      8.0%
+OpenSubstate::GlobalPackage                                                ,        6256054,     35.6%
+OpenSubstate::InternalFungibleVault                                        ,         699780,      4.0%
+OpenSubstate::InternalGenericComponent                                     ,         303268,      1.7%
+PrepareWasmCode                                                            ,        1611248,      9.2%
 QueryActor                                                                 ,           9500,      0.1%
 QueryAuthZone                                                              ,           2000,      0.0%
-ReadSubstate                                                               ,        2270754,     13.2%
-=======
-OpenSubstate::GlobalNonFungibleResourceManager                             ,        1400552,      7.7%
-OpenSubstate::GlobalPackage                                                ,        6460776,     35.6%
-OpenSubstate::InternalFungibleVault                                        ,         699780,      3.9%
-OpenSubstate::InternalGenericComponent                                     ,         303268,      1.7%
-PrepareWasmCode                                                            ,        1806220,     10.0%
-QueryActor                                                                 ,           9500,      0.1%
-QueryAuthZone                                                              ,           2000,      0.0%
-ReadSubstate                                                               ,        2513622,     13.9%
->>>>>>> d2bf46a6
+ReadSubstate                                                               ,        2318650,     13.2%
 RunNativeCode::AuthZone_pop                                                ,          50666,      0.3%
 RunNativeCode::AuthZone_push                                               ,          59672,      0.3%
 RunNativeCode::Worktop_drain                                               ,          22525,      0.1%
 RunNativeCode::Worktop_drop                                                ,          16371,      0.1%
 RunNativeCode::Worktop_put                                                 ,          73233,      0.4%
-RunNativeCode::Worktop_take                                                ,           8910,      0.0%
+RunNativeCode::Worktop_take                                                ,           8910,      0.1%
 RunNativeCode::Worktop_take_all                                            ,          13199,      0.1%
 RunNativeCode::burn_NonFungibleResourceManager                             ,         118821,      0.7%
-RunNativeCode::create_proof_of_amount_FungibleVault                        ,          77354,      0.5%
+RunNativeCode::create_proof_of_amount_FungibleVault                        ,          77354,      0.4%
 RunNativeCode::drop_FungibleProof                                          ,          58758,      0.3%
 RunNativeCode::get_amount_FungibleBucket                                   ,          29812,      0.2%
 RunNativeCode::get_amount_FungibleVault                                    ,          10034,      0.1%
@@ -69,7 +45,7 @@
 RunNativeCode::get_non_fungible_local_ids_NonFungibleBucket                ,           7932,      0.0%
 RunNativeCode::get_resource_address_NonFungibleBucket                      ,         100360,      0.6%
 RunNativeCode::lock_fee                                                    ,         131708,      0.8%
-RunNativeCode::mint_ruid_NonFungibleResourceManager                        ,         164432,      1.0%
+RunNativeCode::mint_ruid_NonFungibleResourceManager                        ,         164432,      0.9%
 RunNativeCode::on_drop_FungibleProof                                       ,          58758,      0.3%
 RunNativeCode::on_move_FungibleProof                                       ,         235032,      1.3%
 RunNativeCode::put_FungibleBucket                                          ,          29662,      0.2%
@@ -80,7 +56,7 @@
 RunNativeCode::unlock_amount_FungibleVault                                 ,          47112,      0.3%
 RunNativeCode::withdraw                                                    ,          47564,      0.3%
 RunWasmCode::BasicFlashLoan_repay_loan                                     ,          68603,      0.4%
-RunWasmCode::BasicFlashLoan_take_loan                                      ,         117221,      0.6%
+RunWasmCode::BasicFlashLoan_take_loan                                      ,         117221,      0.7%
 TxBaseCost                                                                 ,          50000,      0.3%
 TxPayloadCost                                                              ,          20560,      0.1%
 TxSignatureVerification                                                    ,           7000,      0.0%
