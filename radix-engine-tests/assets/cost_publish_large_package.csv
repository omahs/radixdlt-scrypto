--- conflicted
+++ resolved
@@ -1,18 +1,9 @@
-<<<<<<< HEAD
-Total Cost (XRD)                                                           ,    21.85889603,    100.0%
-+ Execution Cost (XRD)                                                     ,     0.90269603,      4.1%
-=======
-Total Cost (XRD)                                                           ,    21.83307291,    100.0%
-+ Execution Cost (XRD)                                                     ,     0.87678291,      4.0%
->>>>>>> 34c447e1
+Total Cost (XRD)                                                           ,    21.83308234,    100.0%
++ Execution Cost (XRD)                                                     ,     0.87679234,      4.0%
 + Tipping Cost (XRD)                                                       ,              0,      0.0%
 + State Expansion Cost (XRD)                                               ,       20.95629,     96.0%
 + Royalty Cost (XRD)                                                       ,              0,      0.0%
-<<<<<<< HEAD
-Total Cost Units Consumed                                                  ,       90269603,    100.0%
-=======
-Total Cost Units Consumed                                                  ,       87678291,    100.0%
->>>>>>> 34c447e1
+Total Cost Units Consumed                                                  ,       87679234,    100.0%
 AfterInvoke                                                                ,            274,      0.0%
 AllocateNodeId                                                             ,           7500,      0.0%
 BeforeInvoke                                                               ,        2099672,      2.4%
@@ -24,29 +15,17 @@
 DropNode                                                                   ,          11614,      0.0%
 EmitEvent                                                                  ,           1288,      0.0%
 LockFee                                                                    ,            500,      0.0%
-<<<<<<< HEAD
-MoveModules                                                                ,           6000,      0.0%
-OpenSubstate::GlobalFungibleResourceManager                                ,         245816,      0.3%
-OpenSubstate::GlobalGenericComponent                                       ,          82866,      0.1%
-OpenSubstate::GlobalPackage                                                ,        4974686,      5.5%
-OpenSubstate::InternalFungibleVault                                        ,         169494,      0.2%
-=======
 MoveModule                                                                 ,              0,      0.0%
-OpenSubstate                                                               ,        2355598,      2.7%
+OpenSubstate                                                               ,        2355621,      2.7%
 OpenSubstate::GlobalFungibleResourceManager                                ,           5784,      0.0%
 OpenSubstate::GlobalGenericComponent                                       ,           2852,      0.0%
-OpenSubstate::GlobalPackage                                                ,         741906,      0.8%
+OpenSubstate::GlobalPackage                                                ,         742366,      0.8%
 OpenSubstate::InternalFungibleVault                                        ,           9462,      0.0%
->>>>>>> 34c447e1
 OpenSubstate::InternalGenericComponent                                     ,          33818,      0.0%
 OpenSubstate::InternalKeyValueStore                                        ,            706,      0.0%
 PrepareWasmCode                                                            ,         625134,      0.7%
 QueryActor                                                                 ,           1500,      0.0%
-<<<<<<< HEAD
-ReadSubstate                                                               ,         870010,      1.0%
-=======
-ReadSubstate                                                               ,         795754,      0.9%
->>>>>>> 34c447e1
+ReadSubstate                                                               ,         796214,      0.9%
 RunNativeCode::Worktop_drop                                                ,          16371,      0.0%
 RunNativeCode::create                                                      ,          45707,      0.1%
 RunNativeCode::create_empty_vault_FungibleResourceManager                  ,          23405,      0.0%
