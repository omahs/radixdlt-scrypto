--- conflicted
+++ resolved
@@ -1,18 +1,9 @@
-<<<<<<< HEAD
-Total Cost (XRD)                                                           ,    10.74881933,    100.0%
-+ Execution Cost (XRD)                                                     ,     0.99668933,      9.3%
-=======
-Total Cost (XRD)                                                           ,    10.22799258,    100.0%
-+ Execution Cost (XRD)                                                     ,     0.92286258,      9.0%
->>>>>>> 34c447e1
+Total Cost (XRD)                                                           ,    10.22800201,    100.0%
++ Execution Cost (XRD)                                                     ,     0.92287201,      9.0%
 + Tipping Cost (XRD)                                                       ,              0,      0.0%
 + State Expansion Cost (XRD)                                               ,        9.30513,     91.0%
 + Royalty Cost (XRD)                                                       ,              0,      0.0%
-<<<<<<< HEAD
-Total Cost Units Consumed                                                  ,       99668933,    100.0%
-=======
-Total Cost Units Consumed                                                  ,       92286258,    100.0%
->>>>>>> 34c447e1
+Total Cost Units Consumed                                                  ,       92287201,    100.0%
 AfterInvoke                                                                ,            494,      0.0%
 AllocateNodeId                                                             ,          10500,      0.0%
 BeforeInvoke                                                               ,        1867440,      2.0%
@@ -27,30 +18,19 @@
 EmitEvent                                                                  ,           9308,      0.0%
 LockFee                                                                    ,            500,      0.0%
 MoveModule                                                                 ,              0,      0.0%
-OpenSubstate                                                               ,        3157199,      3.4%
+OpenSubstate                                                               ,        3157222,      3.4%
 OpenSubstate::GlobalAccount                                                ,           7310,      0.0%
 OpenSubstate::GlobalFungibleResourceManager                                ,           2624,      0.0%
 OpenSubstate::GlobalGenericComponent                                       ,           2852,      0.0%
 OpenSubstate::GlobalNonFungibleResourceManager                             ,          13950,      0.0%
-<<<<<<< HEAD
-OpenSubstate::GlobalPackage                                                ,        5818962,      5.8%
-OpenSubstate::InternalFungibleVault                                        ,         167274,      0.2%
-OpenSubstate::InternalGenericComponent                                     ,          73672,      0.1%
-OpenSubstate::InternalKeyValueStore                                        ,          80726,      0.1%
-OpenSubstate::InternalNonFungibleVault                                     ,         170458,      0.2%
-PrepareWasmCode                                                            ,         698930,      0.7%
-QueryActor                                                                 ,           2000,      0.0%
-ReadSubstate                                                               ,        1140098,      1.1%
-=======
-OpenSubstate::GlobalPackage                                                ,         788164,      0.9%
+OpenSubstate::GlobalPackage                                                ,         788624,      0.9%
 OpenSubstate::InternalFungibleVault                                        ,           7242,      0.0%
 OpenSubstate::InternalGenericComponent                                     ,          73492,      0.1%
 OpenSubstate::InternalKeyValueStore                                        ,            706,      0.0%
 OpenSubstate::InternalNonFungibleVault                                     ,         162998,      0.2%
 PrepareWasmCode                                                            ,         625134,      0.7%
 QueryActor                                                                 ,           2000,      0.0%
-ReadSubstate                                                               ,        1062906,      1.2%
->>>>>>> 34c447e1
+ReadSubstate                                                               ,        1063366,      1.2%
 RunNativeCode::Worktop_drain                                               ,          22525,      0.0%
 RunNativeCode::Worktop_drop                                                ,          16371,      0.0%
 RunNativeCode::Worktop_put                                                 ,          24411,      0.0%
