--- conflicted
+++ resolved
@@ -29,16 +29,12 @@
 /// Scrypto core library, mainly process and transaction context.
 pub mod core;
 /// Scrypto cryptography library.
-<<<<<<< HEAD
 pub mod crypto {
     pub use utils::crypto::*;
 }
-=======
-pub mod crypto;
 /// Scrypto values.
 pub mod data;
 /// Radix engine APIs.
->>>>>>> eec7d72d
 pub mod engine;
 /// Scrypto math library.
 pub mod math {
@@ -56,17 +52,10 @@
 mod macros;
 pub use macros::*;
 
-<<<<<<< HEAD
 pub mod engine_lib {
     pub use radix_engine_lib::*;
 }
 
-// Re-export SBOR derive.
-extern crate sbor;
-pub use sbor::{Decode, Describe, Encode, TypeId};
-
-=======
->>>>>>> eec7d72d
 // Re-export Scrypto derive.
 extern crate scrypto_derive;
 pub use scrypto_derive::{blueprint, import, scrypto, Describe, NonFungibleData};
