--- conflicted
+++ resolved
@@ -10,15 +10,9 @@
 
     package: String,
 
-<<<<<<< HEAD
-    pub normal_component: &'static str,
-    pub account_component: &'static str,
-    pub system_component: &'static str,
-=======
-    component: String,
+    normal_component: String,
     account_component: String,
     system_component: String,
->>>>>>> b68a6c3e
 }
 
 impl HrpSet {
@@ -27,39 +21,7 @@
             EntityType::Resource => &self.resource,
             EntityType::Package => &self.package,
 
-<<<<<<< HEAD
-            EntityType::NormalComponent => self.normal_component,
-            EntityType::AccountComponent => self.account_component,
-            EntityType::SystemComponent => self.system_component,
-        }
-    }
-}
-
-/// The Human Readable Parts used for the Local Simulator.
-pub const LOCAL_SIMULATOR_NETWORK_HRP_SET: HrpSet = HrpSet {
-    normal_component: "component_sim",
-    account_component: "account_sim",
-    system_component: "system_sim",
-    package: "package_sim",
-    resource: "resource_sim",
-};
-
-/// The Human Readable Parts used for the Internal Test Network.
-pub const INTERNAL_TEST_NETWORK_HRP_SET: HrpSet = HrpSet {
-    normal_component: "component_itn",
-    account_component: "account_itn",
-    system_component: "system_itn",
-    package: "package_itn",
-    resource: "resource_itn",
-};
-
-/// Returns the HrpSet associated with the network.
-pub fn get_network_hrp_set(network: &Network) -> HrpSet {
-    match network {
-        Network::LocalSimulator => LOCAL_SIMULATOR_NETWORK_HRP_SET,
-        Network::InternalTestnet => INTERNAL_TEST_NETWORK_HRP_SET,
-=======
-            EntityType::Component => &self.component,
+            EntityType::NormalComponent => &self.normal_component,
             EntityType::AccountComponent => &self.account_component,
             EntityType::SystemComponent => &self.system_component,
         }
@@ -70,12 +32,11 @@
     fn from(network_definition: &NetworkDefinition) -> Self {
         let suffix = &network_definition.hrp_suffix;
         HrpSet {
-            component: format!("component_{}", suffix),
+            normal_component: format!("component_{}", suffix),
             account_component: format!("account_{}", suffix),
             system_component: format!("system_{}", suffix),
             package: format!("package_{}", suffix),
             resource: format!("resource_{}", suffix),
         }
->>>>>>> b68a6c3e
     }
 }