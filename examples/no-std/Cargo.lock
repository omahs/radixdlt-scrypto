# This file is automatically @generated by Cargo.
# It is not intended for manual editing.
version = 3

[[package]]
name = "ahash"
version = "0.8.3"
source = "registry+https://github.com/rust-lang/crates.io-index"
checksum = "2c99f64d1e06488f620f932677e24bc6e2897582980441ae90a671415bd7ec2f"
dependencies = [
 "cfg-if 1.0.0",
 "once_cell",
 "version_check",
]

[[package]]
name = "autocfg"
version = "1.1.0"
source = "registry+https://github.com/rust-lang/crates.io-index"
checksum = "d468802bab17cbc0cc575e9b053f41e72aa36bfa6b7f55e3529ffa43161b97fa"

[[package]]
name = "bech32"
version = "0.9.1"
source = "registry+https://github.com/rust-lang/crates.io-index"
checksum = "d86b93f97252c47b41663388e6d155714a9d0c398b99f1005cbc5f978b29f445"

[[package]]
name = "bitflags"
version = "1.3.2"
source = "registry+https://github.com/rust-lang/crates.io-index"
checksum = "bef38d45163c2f1dde094a7dfd33ccf595c92905c8f8f4fdc18d06fb1037718a"

[[package]]
name = "blake2"
version = "0.10.6"
source = "registry+https://github.com/rust-lang/crates.io-index"
checksum = "46502ad458c9a52b69d4d4d32775c788b7a1b85e8bc9d482d92250fc0e3f8efe"
dependencies = [
 "digest 0.10.7",
]

[[package]]
name = "block-buffer"
version = "0.9.0"
source = "registry+https://github.com/rust-lang/crates.io-index"
checksum = "4152116fd6e9dadb291ae18fc1ec3575ed6d84c29642d97890f4b4a3417297e4"
dependencies = [
 "generic-array",
]

[[package]]
name = "block-buffer"
version = "0.10.4"
source = "registry+https://github.com/rust-lang/crates.io-index"
checksum = "3078c7629b62d3f0439517fa394996acacc5cbc91c5a20d8c658e77abd503a71"
dependencies = [
 "generic-array",
]

[[package]]
name = "blst"
version = "0.3.11"
source = "registry+https://github.com/rust-lang/crates.io-index"
checksum = "c94087b935a822949d3291a9989ad2b2051ea141eda0fd4e478a75f6aa3e604b"
dependencies = [
 "cc",
 "glob",
 "threadpool",
 "zeroize",
]

[[package]]
name = "bnum"
version = "0.7.0"
source = "registry+https://github.com/rust-lang/crates.io-index"
checksum = "845141a4fade3f790628b7daaaa298a25b204fb28907eb54febe5142db6ce653"
dependencies = [
 "num-integer",
 "num-traits",
]

[[package]]
name = "byteorder"
version = "1.5.0"
source = "registry+https://github.com/rust-lang/crates.io-index"
checksum = "1fd0f2584146f6f2ef48085050886acf353beff7305ebd1ae69500e27c67f64b"

[[package]]
name = "cc"
version = "1.0.83"
source = "registry+https://github.com/rust-lang/crates.io-index"
checksum = "f1174fb0b6ec23863f8b971027804a42614e347eafb0a95bf0b12cdae21fc4d0"
dependencies = [
 "libc",
]

[[package]]
name = "cfg-if"
version = "0.1.10"
source = "registry+https://github.com/rust-lang/crates.io-index"
checksum = "4785bdd1c96b2a846b2bd7cc02e86b6b3dbf14e7e53446c4f54c92a361040822"

[[package]]
name = "cfg-if"
version = "1.0.0"
source = "registry+https://github.com/rust-lang/crates.io-index"
checksum = "baf1de4339761588bc0619e3cbc0120ee582ebb74b53b4efbf79117bd2da40fd"

[[package]]
name = "const-sha1"
version = "0.2.0"
source = "git+https://github.com/radixdlt/const-sha1#5e9ae2a99e9c76e85aa67f42e4b62e7f7ce8dad4"

[[package]]
name = "cpufeatures"
version = "0.2.12"
source = "registry+https://github.com/rust-lang/crates.io-index"
checksum = "53fe5e26ff1b7aef8bca9c6080520cfb8d9333c7568e1829cef191a9723e5504"
dependencies = [
 "libc",
]

[[package]]
name = "crypto-common"
version = "0.1.6"
source = "registry+https://github.com/rust-lang/crates.io-index"
checksum = "1bfb12502f3fc46cca1bb51ac28df9d618d813cdc3d2f25b9fe775a34af26bb3"
dependencies = [
 "generic-array",
 "typenum",
]

[[package]]
name = "curve25519-dalek"
version = "3.2.1"
source = "registry+https://github.com/rust-lang/crates.io-index"
checksum = "90f9d052967f590a76e62eb387bd0bbb1b000182c3cefe5364db6b7211651bc0"
dependencies = [
 "byteorder",
 "digest 0.9.0",
 "rand_core",
 "subtle",
 "zeroize",
]

[[package]]
name = "digest"
version = "0.9.0"
source = "registry+https://github.com/rust-lang/crates.io-index"
checksum = "d3dd60d1080a57a05ab032377049e0591415d2b31afd7028356dbf3cc6dcb066"
dependencies = [
 "generic-array",
]

[[package]]
name = "digest"
version = "0.10.7"
source = "registry+https://github.com/rust-lang/crates.io-index"
checksum = "9ed9a281f7bc9b7576e61468ba615a66a5c8cfdff42420a70aa82701a3b1e292"
dependencies = [
 "block-buffer 0.10.4",
 "crypto-common",
 "subtle",
]

[[package]]
name = "ed25519"
version = "1.5.3"
source = "registry+https://github.com/rust-lang/crates.io-index"
checksum = "91cff35c70bba8a626e3185d8cd48cc11b5437e1a5bcd15b9b5fa3c64b6dfee7"
dependencies = [
 "signature",
]

[[package]]
name = "ed25519-dalek"
version = "1.0.1"
source = "registry+https://github.com/rust-lang/crates.io-index"
checksum = "c762bae6dcaf24c4c84667b8579785430908723d5c889f469d76a41d59cc7a9d"
dependencies = [
 "curve25519-dalek",
 "ed25519",
 "rand",
 "sha2",
 "zeroize",
]

[[package]]
name = "either"
version = "1.9.0"
source = "registry+https://github.com/rust-lang/crates.io-index"
checksum = "a26ae43d7bcc3b814de94796a5e736d4029efb0ee900c12e2d54c993ad1a1e07"

[[package]]
name = "generic-array"
version = "0.14.7"
source = "registry+https://github.com/rust-lang/crates.io-index"
checksum = "85649ca51fd72272d7821adaf274ad91c288277713d9c18820d8499a7ff69e9a"
dependencies = [
 "typenum",
 "version_check",
]

[[package]]
name = "glob"
version = "0.3.1"
source = "registry+https://github.com/rust-lang/crates.io-index"
checksum = "d2fabcfbdc87f4758337ca535fb41a6d701b65693ce38287d856d1674551ec9b"

[[package]]
name = "hashbrown"
version = "0.13.2"
source = "registry+https://github.com/rust-lang/crates.io-index"
checksum = "43a3c133739dddd0d2990f9a4bdf8eb4b21ef50e4851ca85ab661199821d510e"
dependencies = [
 "ahash",
]

[[package]]
name = "heck"
version = "0.4.1"
source = "registry+https://github.com/rust-lang/crates.io-index"
checksum = "95505c38b4572b2d910cecb0281560f54b440a19336cbbcb27bf6ce6adc6f5a8"

[[package]]
name = "hermit-abi"
version = "0.3.3"
source = "registry+https://github.com/rust-lang/crates.io-index"
checksum = "d77f7ec81a6d05a3abb01ab6eb7590f6083d08449fe5a1c8b1e620283546ccb7"

[[package]]
name = "hex"
version = "0.4.3"
source = "registry+https://github.com/rust-lang/crates.io-index"
checksum = "7f24254aa9a54b5c858eaee2f5bccdb46aaf0e486a595ed5fd8f86ba55232a70"
dependencies = [
 "serde",
]

[[package]]
name = "indexmap"
version = "2.0.0-pre"
source = "git+https://github.com/bluss/indexmap?rev=eedabaca9f84e520eab01325b305c08f3773e66c#eedabaca9f84e520eab01325b305c08f3773e66c"
dependencies = [
 "hashbrown",
 "serde",
]

[[package]]
name = "itertools"
version = "0.10.5"
source = "registry+https://github.com/rust-lang/crates.io-index"
checksum = "b0fd2260e829bddf4cb6ea802289de2f86d6a7a690192fbe91b3f46e0f2c8473"
dependencies = [
 "either",
]

[[package]]
name = "itoa"
version = "1.0.9"
source = "registry+https://github.com/rust-lang/crates.io-index"
checksum = "af150ab688ff2122fcef229be89cb50dd66af9e01a4ff320cc137eecc9bacc38"

[[package]]
name = "keccak"
version = "0.1.4"
source = "registry+https://github.com/rust-lang/crates.io-index"
checksum = "8f6d5ed8676d904364de097082f4e7d240b571b67989ced0240f08b7f966f940"
dependencies = [
 "cpufeatures",
]

[[package]]
name = "lazy_static"
version = "1.4.0"
source = "registry+https://github.com/rust-lang/crates.io-index"
checksum = "e2abad23fbc42b3700f2f279844dc832adb2b2eb069b2df918f455c4e18cc646"
dependencies = [
 "spin",
]

[[package]]
name = "libc"
version = "0.2.152"
source = "registry+https://github.com/rust-lang/crates.io-index"
checksum = "13e3bf6590cbc649f4d1a3eefc9d5d6eb746f5200ffb04e5e142700b8faa56e7"

[[package]]
name = "memory_units"
version = "0.4.0"
source = "registry+https://github.com/rust-lang/crates.io-index"
checksum = "8452105ba047068f40ff7093dd1d9da90898e63dd61736462e9cdda6a90ad3c3"

[[package]]
name = "no-std"
<<<<<<< HEAD
version = "1.1.0-dev"
=======
version = "1.1.0"
>>>>>>> 4f2918a8
dependencies = [
 "sbor",
 "scrypto",
 "wee_alloc",
]

[[package]]
name = "num-bigint"
version = "0.4.4"
source = "registry+https://github.com/rust-lang/crates.io-index"
checksum = "608e7659b5c3d7cba262d894801b9ec9d00de989e8a82bd4bef91d08da45cdc0"
dependencies = [
 "autocfg",
 "num-integer",
 "num-traits",
]

[[package]]
name = "num-integer"
version = "0.1.45"
source = "registry+https://github.com/rust-lang/crates.io-index"
checksum = "225d3389fb3509a24c93f5c29eb6bde2586b98d9f016636dff58d7c6f7569cd9"
dependencies = [
 "autocfg",
 "num-traits",
]

[[package]]
name = "num-traits"
version = "0.2.16"
source = "registry+https://github.com/rust-lang/crates.io-index"
checksum = "f30b0abd723be7e2ffca1272140fac1a2f084c77ec3e123c192b66af1ee9e6c2"
dependencies = [
 "autocfg",
]

[[package]]
name = "num_cpus"
version = "1.16.0"
source = "registry+https://github.com/rust-lang/crates.io-index"
checksum = "4161fcb6d602d4d2081af7c3a45852d875a03dd337a6bfdd6e06407b61342a43"
dependencies = [
 "hermit-abi",
 "libc",
]

[[package]]
name = "once_cell"
version = "1.18.0"
source = "registry+https://github.com/rust-lang/crates.io-index"
checksum = "dd8b5dd2ae5ed71462c540258bedcb51965123ad7e7ccf4b9a8cafaa4a63576d"

[[package]]
name = "opaque-debug"
version = "0.3.0"
source = "registry+https://github.com/rust-lang/crates.io-index"
checksum = "624a8340c38c1b80fd549087862da4ba43e08858af025b236e509b6649fc13d5"

[[package]]
name = "paste"
version = "1.0.14"
source = "registry+https://github.com/rust-lang/crates.io-index"
checksum = "de3145af08024dea9fa9914f381a17b8fc6034dfb00f3a84013f7ff43f29ed4c"

[[package]]
name = "ppv-lite86"
version = "0.2.17"
source = "registry+https://github.com/rust-lang/crates.io-index"
checksum = "5b40af805b3121feab8a3c29f04d8ad262fa8e0561883e7653e024ae4479e6de"

[[package]]
name = "proc-macro2"
version = "1.0.66"
source = "registry+https://github.com/rust-lang/crates.io-index"
checksum = "18fb31db3f9bddb2ea821cde30a9f70117e3f119938b5ee630b7403aa6e2ead9"
dependencies = [
 "unicode-ident",
]

[[package]]
name = "quote"
version = "1.0.33"
source = "registry+https://github.com/rust-lang/crates.io-index"
checksum = "5267fca4496028628a95160fc423a33e8b2e6af8a5302579e322e4b520293cae"
dependencies = [
 "proc-macro2",
]

[[package]]
name = "radix-engine-common"
<<<<<<< HEAD
version = "1.1.0-dev"
=======
version = "1.1.0"
>>>>>>> 4f2918a8
dependencies = [
 "bech32",
 "blake2",
 "blst",
 "bnum",
 "ed25519-dalek",
 "hex",
 "lazy_static",
 "num-bigint",
 "num-integer",
 "num-traits",
 "paste",
 "radix-engine-derive",
 "sbor",
 "secp256k1",
 "serde",
 "sha3",
 "strum",
 "utils",
]

[[package]]
name = "radix-engine-derive"
<<<<<<< HEAD
version = "1.1.0-dev"
=======
version = "1.1.0"
>>>>>>> 4f2918a8
dependencies = [
 "proc-macro2",
 "quote",
 "sbor-derive-common",
 "syn 1.0.93",
]

[[package]]
name = "radix-engine-interface"
<<<<<<< HEAD
version = "1.1.0-dev"
=======
version = "1.1.0"
>>>>>>> 4f2918a8
dependencies = [
 "bitflags",
 "const-sha1",
 "hex",
 "lazy_static",
 "paste",
 "radix-engine-common",
 "radix-engine-derive",
 "radix-engine-macros",
 "regex",
 "sbor",
 "scrypto-schema",
 "serde",
 "serde_json",
 "strum",
 "utils",
]

[[package]]
name = "radix-engine-macros"
<<<<<<< HEAD
version = "1.1.0-dev"
=======
version = "1.1.0"
>>>>>>> 4f2918a8
dependencies = [
 "paste",
 "proc-macro2",
 "quote",
 "radix-engine-common",
 "syn 1.0.93",
]

[[package]]
name = "rand"
version = "0.7.3"
source = "registry+https://github.com/rust-lang/crates.io-index"
checksum = "6a6b1679d49b24bbfe0c803429aa1874472f50d9b363131f0e89fc356b544d03"
dependencies = [
 "rand_chacha",
 "rand_core",
 "rand_hc",
]

[[package]]
name = "rand_chacha"
version = "0.2.2"
source = "registry+https://github.com/rust-lang/crates.io-index"
checksum = "f4c8ed856279c9737206bf725bf36935d8666ead7aa69b52be55af369d193402"
dependencies = [
 "ppv-lite86",
 "rand_core",
]

[[package]]
name = "rand_core"
version = "0.5.1"
source = "registry+https://github.com/rust-lang/crates.io-index"
checksum = "90bde5296fc891b0cef12a6d03ddccc162ce7b2aff54160af9338f8d40df6d19"

[[package]]
name = "rand_hc"
version = "0.2.0"
source = "registry+https://github.com/rust-lang/crates.io-index"
checksum = "ca3129af7b92a17112d59ad498c6f81eaf463253766b90396d39ea7a39d6613c"
dependencies = [
 "rand_core",
]

[[package]]
name = "regex"
version = "1.9.3"
source = "registry+https://github.com/rust-lang/crates.io-index"
checksum = "81bc1d4caf89fac26a70747fe603c130093b53c773888797a6329091246d651a"
dependencies = [
 "regex-automata",
 "regex-syntax",
]

[[package]]
name = "regex-automata"
version = "0.3.7"
source = "registry+https://github.com/rust-lang/crates.io-index"
checksum = "49530408a136e16e5b486e883fbb6ba058e8e4e8ae6621a77b048b314336e629"
dependencies = [
 "regex-syntax",
]

[[package]]
name = "regex-syntax"
version = "0.7.5"
source = "registry+https://github.com/rust-lang/crates.io-index"
checksum = "dbb5fb1acd8a1a18b3dd5be62d25485eb770e05afb408a9627d14d451bae12da"

[[package]]
name = "rustversion"
version = "1.0.14"
source = "registry+https://github.com/rust-lang/crates.io-index"
checksum = "7ffc183a10b4478d04cbbbfc96d0873219d962dd5accaff2ffbd4ceb7df837f4"

[[package]]
name = "ryu"
version = "1.0.15"
source = "registry+https://github.com/rust-lang/crates.io-index"
checksum = "1ad4cc8da4ef723ed60bced201181d83791ad433213d8c24efffda1eec85d741"

[[package]]
name = "sbor"
<<<<<<< HEAD
version = "1.1.0-dev"
=======
version = "1.1.0"
>>>>>>> 4f2918a8
dependencies = [
 "const-sha1",
 "hex",
 "lazy_static",
 "paste",
 "sbor-derive",
 "serde",
 "utils",
]

[[package]]
name = "sbor-derive"
<<<<<<< HEAD
version = "1.1.0-dev"
=======
version = "1.1.0"
>>>>>>> 4f2918a8
dependencies = [
 "proc-macro2",
 "sbor-derive-common",
]

[[package]]
name = "sbor-derive-common"
<<<<<<< HEAD
version = "1.1.0-dev"
=======
version = "1.1.0"
>>>>>>> 4f2918a8
dependencies = [
 "const-sha1",
 "itertools",
 "proc-macro2",
 "quote",
 "syn 1.0.93",
]

[[package]]
name = "scrypto"
<<<<<<< HEAD
version = "1.1.0-dev"
=======
version = "1.1.0"
>>>>>>> 4f2918a8
dependencies = [
 "bech32",
 "const-sha1",
 "hex",
 "num-bigint",
 "num-traits",
 "paste",
 "radix-engine-common",
 "radix-engine-derive",
 "radix-engine-interface",
 "sbor",
 "scrypto-derive",
 "scrypto-schema",
 "strum",
 "utils",
]

[[package]]
name = "scrypto-derive"
<<<<<<< HEAD
version = "1.1.0-dev"
=======
version = "1.1.0"
>>>>>>> 4f2918a8
dependencies = [
 "proc-macro2",
 "quote",
 "radix-engine-common",
 "regex",
 "sbor",
 "scrypto-schema",
 "serde",
 "serde_json",
 "syn 1.0.93",
]

[[package]]
name = "scrypto-schema"
<<<<<<< HEAD
version = "1.1.0-dev"
=======
version = "1.1.0"
>>>>>>> 4f2918a8
dependencies = [
 "bitflags",
 "radix-engine-common",
 "sbor",
 "serde",
]

[[package]]
name = "secp256k1"
version = "0.24.3"
source = "registry+https://github.com/rust-lang/crates.io-index"
checksum = "6b1629c9c557ef9b293568b338dddfc8208c98a18c59d722a9d53f859d9c9b62"
dependencies = [
 "secp256k1-sys",
]

[[package]]
name = "secp256k1-sys"
version = "0.6.1"
source = "registry+https://github.com/rust-lang/crates.io-index"
checksum = "83080e2c2fc1006e625be82e5d1eb6a43b7fd9578b617fcc55814daf286bba4b"
dependencies = [
 "cc",
]

[[package]]
name = "serde"
version = "1.0.188"
source = "registry+https://github.com/rust-lang/crates.io-index"
checksum = "cf9e0fcba69a370eed61bcf2b728575f726b50b55cba78064753d708ddc7549e"
dependencies = [
 "serde_derive",
]

[[package]]
name = "serde_derive"
version = "1.0.188"
source = "registry+https://github.com/rust-lang/crates.io-index"
checksum = "4eca7ac642d82aa35b60049a6eccb4be6be75e599bd2e9adb5f875a737654af2"
dependencies = [
 "proc-macro2",
 "quote",
 "syn 2.0.29",
]

[[package]]
name = "serde_json"
version = "1.0.105"
source = "registry+https://github.com/rust-lang/crates.io-index"
checksum = "693151e1ac27563d6dbcec9dee9fbd5da8539b20fa14ad3752b2e6d363ace360"
dependencies = [
 "itoa",
 "ryu",
 "serde",
]

[[package]]
name = "sha2"
version = "0.9.9"
source = "registry+https://github.com/rust-lang/crates.io-index"
checksum = "4d58a1e1bf39749807d89cf2d98ac2dfa0ff1cb3faa38fbb64dd88ac8013d800"
dependencies = [
 "block-buffer 0.9.0",
 "cfg-if 1.0.0",
 "cpufeatures",
 "digest 0.9.0",
 "opaque-debug",
]

[[package]]
name = "sha3"
version = "0.10.8"
source = "registry+https://github.com/rust-lang/crates.io-index"
checksum = "75872d278a8f37ef87fa0ddbda7802605cb18344497949862c0d4dcb291eba60"
dependencies = [
 "digest 0.10.7",
 "keccak",
]

[[package]]
name = "signature"
version = "1.6.4"
source = "registry+https://github.com/rust-lang/crates.io-index"
checksum = "74233d3b3b2f6d4b006dc19dee745e73e2a6bfb6f93607cd3b02bd5b00797d7c"

[[package]]
name = "spin"
version = "0.5.2"
source = "registry+https://github.com/rust-lang/crates.io-index"
checksum = "6e63cff320ae2c57904679ba7cb63280a3dc4613885beafb148ee7bf9aa9042d"

[[package]]
name = "strum"
version = "0.24.1"
source = "registry+https://github.com/rust-lang/crates.io-index"
checksum = "063e6045c0e62079840579a7e47a355ae92f60eb74daaf156fb1e84ba164e63f"
dependencies = [
 "strum_macros",
]

[[package]]
name = "strum_macros"
version = "0.24.3"
source = "registry+https://github.com/rust-lang/crates.io-index"
checksum = "1e385be0d24f186b4ce2f9982191e7101bb737312ad61c1f2f984f34bcf85d59"
dependencies = [
 "heck",
 "proc-macro2",
 "quote",
 "rustversion",
 "syn 1.0.109",
]

[[package]]
name = "subtle"
version = "2.5.0"
source = "registry+https://github.com/rust-lang/crates.io-index"
checksum = "81cdd64d312baedb58e21336b31bc043b77e01cc99033ce76ef539f78e965ebc"

[[package]]
name = "syn"
version = "1.0.93"
source = "git+https://github.com/dtolnay/syn.git?tag=1.0.93#2e505a847174ff8939431c4f5ffb565906590ac2"
dependencies = [
 "proc-macro2",
 "quote",
 "unicode-xid",
]

[[package]]
name = "syn"
version = "1.0.109"
source = "registry+https://github.com/rust-lang/crates.io-index"
checksum = "72b64191b275b66ffe2469e8af2c1cfe3bafa67b529ead792a6d0160888b4237"
dependencies = [
 "proc-macro2",
 "quote",
 "unicode-ident",
]

[[package]]
name = "syn"
version = "2.0.29"
source = "registry+https://github.com/rust-lang/crates.io-index"
checksum = "c324c494eba9d92503e6f1ef2e6df781e78f6a7705a0202d9801b198807d518a"
dependencies = [
 "proc-macro2",
 "quote",
 "unicode-ident",
]

[[package]]
name = "threadpool"
version = "1.8.1"
source = "registry+https://github.com/rust-lang/crates.io-index"
checksum = "d050e60b33d41c19108b32cea32164033a9013fe3b46cbd4457559bfbf77afaa"
dependencies = [
 "num_cpus",
]

[[package]]
name = "typenum"
version = "1.16.0"
source = "registry+https://github.com/rust-lang/crates.io-index"
checksum = "497961ef93d974e23eb6f433eb5fe1b7930b659f06d12dec6fc44a8f554c0bba"

[[package]]
name = "unicode-ident"
version = "1.0.11"
source = "registry+https://github.com/rust-lang/crates.io-index"
checksum = "301abaae475aa91687eb82514b328ab47a211a533026cb25fc3e519b86adfc3c"

[[package]]
name = "unicode-xid"
version = "0.2.4"
source = "registry+https://github.com/rust-lang/crates.io-index"
checksum = "f962df74c8c05a667b5ee8bcf162993134c104e96440b663c8daa176dc772d8c"

[[package]]
name = "utils"
<<<<<<< HEAD
version = "1.1.0-dev"
=======
version = "1.1.0"
>>>>>>> 4f2918a8
dependencies = [
 "hashbrown",
 "indexmap",
 "serde",
]

[[package]]
name = "version_check"
version = "0.9.4"
source = "registry+https://github.com/rust-lang/crates.io-index"
checksum = "49874b5167b65d7193b8aba1567f5c7d93d001cafc34600cee003eda787e483f"

[[package]]
name = "wee_alloc"
version = "0.4.5"
source = "registry+https://github.com/rust-lang/crates.io-index"
checksum = "dbb3b5a6b2bb17cb6ad44a2e68a43e8d2722c997da10e928665c72ec6c0a0b8e"
dependencies = [
 "cfg-if 0.1.10",
 "libc",
 "memory_units",
 "winapi",
]

[[package]]
name = "winapi"
version = "0.3.9"
source = "registry+https://github.com/rust-lang/crates.io-index"
checksum = "5c839a674fcd7a98952e593242ea400abe93992746761e38641405d28b00f419"
dependencies = [
 "winapi-i686-pc-windows-gnu",
 "winapi-x86_64-pc-windows-gnu",
]

[[package]]
name = "winapi-i686-pc-windows-gnu"
version = "0.4.0"
source = "registry+https://github.com/rust-lang/crates.io-index"
checksum = "ac3b87c63620426dd9b991e5ce0329eff545bccbbb34f3be09ff6fb6ab51b7b6"

[[package]]
name = "winapi-x86_64-pc-windows-gnu"
version = "0.4.0"
source = "registry+https://github.com/rust-lang/crates.io-index"
checksum = "712e227841d057c1ee1cd2fb22fa7e5a5461ae8e48fa2ca79ec42cfc1931183f"

[[package]]
name = "zeroize"
version = "1.3.0"
source = "registry+https://github.com/rust-lang/crates.io-index"
checksum = "4756f7db3f7b5574938c3eb1c117038b8e07f95ee6718c0efad4ac21508f1efd"
dependencies = [
 "zeroize_derive",
]

[[package]]
name = "zeroize_derive"
version = "1.4.2"
source = "registry+https://github.com/rust-lang/crates.io-index"
checksum = "ce36e65b0d2999d2aafac989fb249189a141aee1f53c612c1f37d72631959f69"
dependencies = [
 "proc-macro2",
 "quote",
 "syn 2.0.29",
]<|MERGE_RESOLUTION|>--- conflicted
+++ resolved
@@ -294,11 +294,7 @@
 
 [[package]]
 name = "no-std"
-<<<<<<< HEAD
-version = "1.1.0-dev"
-=======
-version = "1.1.0"
->>>>>>> 4f2918a8
+version = "1.2.0-dev"
 dependencies = [
  "sbor",
  "scrypto",
@@ -389,11 +385,7 @@
 
 [[package]]
 name = "radix-engine-common"
-<<<<<<< HEAD
-version = "1.1.0-dev"
-=======
-version = "1.1.0"
->>>>>>> 4f2918a8
+version = "1.2.0-dev"
 dependencies = [
  "bech32",
  "blake2",
@@ -417,11 +409,7 @@
 
 [[package]]
 name = "radix-engine-derive"
-<<<<<<< HEAD
-version = "1.1.0-dev"
-=======
-version = "1.1.0"
->>>>>>> 4f2918a8
+version = "1.2.0-dev"
 dependencies = [
  "proc-macro2",
  "quote",
@@ -431,11 +419,7 @@
 
 [[package]]
 name = "radix-engine-interface"
-<<<<<<< HEAD
-version = "1.1.0-dev"
-=======
-version = "1.1.0"
->>>>>>> 4f2918a8
+version = "1.2.0-dev"
 dependencies = [
  "bitflags",
  "const-sha1",
@@ -456,11 +440,7 @@
 
 [[package]]
 name = "radix-engine-macros"
-<<<<<<< HEAD
-version = "1.1.0-dev"
-=======
-version = "1.1.0"
->>>>>>> 4f2918a8
+version = "1.2.0-dev"
 dependencies = [
  "paste",
  "proc-macro2",
@@ -544,11 +524,7 @@
 
 [[package]]
 name = "sbor"
-<<<<<<< HEAD
-version = "1.1.0-dev"
-=======
-version = "1.1.0"
->>>>>>> 4f2918a8
+version = "1.2.0-dev"
 dependencies = [
  "const-sha1",
  "hex",
@@ -561,11 +537,7 @@
 
 [[package]]
 name = "sbor-derive"
-<<<<<<< HEAD
-version = "1.1.0-dev"
-=======
-version = "1.1.0"
->>>>>>> 4f2918a8
+version = "1.2.0-dev"
 dependencies = [
  "proc-macro2",
  "sbor-derive-common",
@@ -573,11 +545,7 @@
 
 [[package]]
 name = "sbor-derive-common"
-<<<<<<< HEAD
-version = "1.1.0-dev"
-=======
-version = "1.1.0"
->>>>>>> 4f2918a8
+version = "1.2.0-dev"
 dependencies = [
  "const-sha1",
  "itertools",
@@ -588,11 +556,7 @@
 
 [[package]]
 name = "scrypto"
-<<<<<<< HEAD
-version = "1.1.0-dev"
-=======
-version = "1.1.0"
->>>>>>> 4f2918a8
+version = "1.2.0-dev"
 dependencies = [
  "bech32",
  "const-sha1",
@@ -612,11 +576,7 @@
 
 [[package]]
 name = "scrypto-derive"
-<<<<<<< HEAD
-version = "1.1.0-dev"
-=======
-version = "1.1.0"
->>>>>>> 4f2918a8
+version = "1.2.0-dev"
 dependencies = [
  "proc-macro2",
  "quote",
@@ -631,11 +591,7 @@
 
 [[package]]
 name = "scrypto-schema"
-<<<<<<< HEAD
-version = "1.1.0-dev"
-=======
-version = "1.1.0"
->>>>>>> 4f2918a8
+version = "1.2.0-dev"
 dependencies = [
  "bitflags",
  "radix-engine-common",
@@ -816,11 +772,7 @@
 
 [[package]]
 name = "utils"
-<<<<<<< HEAD
-version = "1.1.0-dev"
-=======
-version = "1.1.0"
->>>>>>> 4f2918a8
+version = "1.2.0-dev"
 dependencies = [
  "hashbrown",
  "indexmap",
