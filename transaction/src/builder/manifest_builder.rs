use radix_engine_common::native_addresses::PACKAGE_PACKAGE;
use radix_engine_interface::api::node_modules::auth::*;
use radix_engine_interface::api::node_modules::metadata::{
    MetadataSetInput, MetadataValue, METADATA_SET_IDENT,
};
use radix_engine_interface::api::node_modules::royalty::{
    ComponentClaimRoyaltyInput, ComponentSetRoyaltyConfigInput,
    COMPONENT_ROYALTY_CLAIM_ROYALTY_IDENT, COMPONENT_ROYALTY_SET_ROYALTY_CONFIG_IDENT,
};
use radix_engine_interface::blueprints::access_controller::{
    RuleSet, ACCESS_CONTROLLER_BLUEPRINT, ACCESS_CONTROLLER_CREATE_GLOBAL_IDENT,
};
use radix_engine_interface::blueprints::account::*;
use radix_engine_interface::blueprints::consensus_manager::{
    ConsensusManagerCreateValidatorInput, CONSENSUS_MANAGER_CREATE_VALIDATOR_IDENT,
    VALIDATOR_CLAIM_XRD_IDENT, VALIDATOR_REGISTER_IDENT, VALIDATOR_STAKE_IDENT,
    VALIDATOR_UNREGISTER_IDENT, VALIDATOR_UNSTAKE_IDENT,
};
use radix_engine_interface::blueprints::identity::{
    IdentityCreateAdvancedInput, IdentityCreateInput, IDENTITY_BLUEPRINT,
    IDENTITY_CREATE_ADVANCED_IDENT, IDENTITY_CREATE_IDENT,
};
use radix_engine_interface::blueprints::package::{
    PackageClaimRoyaltyInput, PackagePublishWasmAdvancedManifestInput,
    PackagePublishWasmManifestInput, PackageSetRoyaltyConfigInput, PACKAGE_BLUEPRINT,
    PACKAGE_CLAIM_ROYALTY_IDENT, PACKAGE_PUBLISH_WASM_ADVANCED_IDENT, PACKAGE_PUBLISH_WASM_IDENT,
    PACKAGE_SET_ROYALTY_CONFIG_IDENT,
};
use radix_engine_interface::blueprints::resource::ResourceMethodAuthKey::{Burn, Mint};
use radix_engine_interface::blueprints::resource::*;
use radix_engine_interface::constants::{
    ACCESS_CONTROLLER_PACKAGE, ACCOUNT_PACKAGE, CONSENSUS_MANAGER, IDENTITY_PACKAGE,
    RESOURCE_PACKAGE,
};
use radix_engine_interface::crypto::{hash, EcdsaSecp256k1PublicKey, Hash};
#[cfg(feature = "dump_manifest_to_file")]
use radix_engine_interface::data::manifest::manifest_encode;
use radix_engine_interface::data::manifest::{
    model::*, to_manifest_value, ManifestEncode, ManifestValue,
};
use radix_engine_interface::data::scrypto::model::*;
use radix_engine_interface::math::*;
use radix_engine_interface::schema::PackageSchema;
use radix_engine_interface::types::*;
use radix_engine_interface::*;
use sbor::rust::borrow::ToOwned;
use sbor::rust::collections::*;
use sbor::rust::string::String;
use sbor::rust::string::ToString;
use sbor::rust::vec::Vec;

use crate::model::*;
use crate::validation::*;

/// Utility for building transaction manifest.
pub struct ManifestBuilder {
    /// ID validator for calculating transaction object id
    id_allocator: ManifestIdAllocator,
    /// Instructions generated.
    instructions: Vec<InstructionV1>,
    /// Blobs
    blobs: BTreeMap<Hash, Vec<u8>>,
}

#[derive(Debug, Clone, PartialEq, Eq, ManifestSbor)]
pub struct TransactionManifestV1 {
    pub instructions: Vec<InstructionV1>,
    pub blobs: BTreeMap<Hash, Vec<u8>>,
}

impl TransactionManifestV1 {
    pub fn for_intent(self) -> (InstructionsV1, BlobsV1) {
        (
            InstructionsV1(self.instructions),
            BlobsV1 {
                blobs: self
                    .blobs
                    .into_values()
                    .into_iter()
                    .map(|blob| BlobV1(blob))
                    .collect(),
            },
        )
    }
}

impl ManifestBuilder {
    /// Starts a new transaction builder.
    pub fn new() -> Self {
        Self {
            id_allocator: ManifestIdAllocator::new(),
            instructions: Vec::new(),
            blobs: BTreeMap::default(),
        }
    }

    /// Adds a raw instruction.
    pub fn add_instruction(
        &mut self,
        inst: InstructionV1,
    ) -> (&mut Self, Option<ManifestBucket>, Option<ManifestProof>) {
        let mut new_bucket_id: Option<ManifestBucket> = None;
        let mut new_proof_id: Option<ManifestProof> = None;

        match &inst {
            InstructionV1::TakeAllFromWorktop { .. }
            | InstructionV1::TakeFromWorktop { .. }
            | InstructionV1::TakeNonFungiblesFromWorktop { .. } => {
                new_bucket_id = Some(self.id_allocator.new_bucket_id().unwrap());
            }
            InstructionV1::PopFromAuthZone { .. }
            | InstructionV1::CreateProofFromAuthZone { .. }
            | InstructionV1::CreateProofFromAuthZoneOfAmount { .. }
            | InstructionV1::CreateProofFromAuthZoneOfNonFungibles { .. }
            | InstructionV1::CreateProofFromAuthZoneOfAll { .. }
            | InstructionV1::CreateProofFromBucket { .. }
            | InstructionV1::CreateProofFromBucketOfAmount { .. }
            | InstructionV1::CreateProofFromBucketOfNonFungibles { .. }
            | InstructionV1::CreateProofFromBucketOfAll { .. }
            | InstructionV1::CloneProof { .. } => {
                new_proof_id = Some(self.id_allocator.new_proof_id().unwrap());
            }
            _ => {}
        }

        self.instructions.push(inst);

        (self, new_bucket_id, new_proof_id)
    }

    /// Takes resource from worktop.
    pub fn take_all_from_worktop<F>(
        &mut self,
        resource_address: ResourceAddress,
        then: F,
    ) -> &mut Self
    where
        F: FnOnce(&mut Self, ManifestBucket) -> &mut Self,
    {
        let (builder, bucket_id, _) =
            self.add_instruction(InstructionV1::TakeAllFromWorktop { resource_address });
        then(builder, bucket_id.unwrap())
    }

    /// Takes resource from worktop, by amount.
    pub fn take_from_worktop<F>(
        &mut self,
        resource_address: ResourceAddress,
        amount: Decimal,
        then: F,
    ) -> &mut Self
    where
        F: FnOnce(&mut Self, ManifestBucket) -> &mut Self,
    {
        let (builder, bucket_id, _) = self.add_instruction(InstructionV1::TakeFromWorktop {
            amount,
            resource_address,
        });
        then(builder, bucket_id.unwrap())
    }

    /// Takes resource from worktop, by non-fungible ids.
    pub fn take_non_fungibles_from_worktop<F>(
        &mut self,
        resource_address: ResourceAddress,
        ids: &BTreeSet<NonFungibleLocalId>,
        then: F,
    ) -> &mut Self
    where
        F: FnOnce(&mut Self, ManifestBucket) -> &mut Self,
    {
        let (builder, bucket_id, _) =
            self.add_instruction(InstructionV1::TakeNonFungiblesFromWorktop {
                ids: ids.clone().into_iter().collect(),
                resource_address,
            });
        then(builder, bucket_id.unwrap())
    }

    /// Adds a bucket of resource to worktop.
    pub fn return_to_worktop(&mut self, bucket_id: ManifestBucket) -> &mut Self {
        self.add_instruction(InstructionV1::ReturnToWorktop { bucket_id })
            .0
    }

    /// Asserts that worktop contains resource.
    pub fn assert_worktop_contains(
        &mut self,
        resource_address: ResourceAddress,
        amount: Decimal,
    ) -> &mut Self {
        self.add_instruction(InstructionV1::AssertWorktopContains {
            amount,
            resource_address,
        })
        .0
    }

    /// Asserts that worktop contains resource.
    pub fn assert_worktop_contains_non_fungibles(
        &mut self,
        resource_address: ResourceAddress,
        ids: &BTreeSet<NonFungibleLocalId>,
    ) -> &mut Self {
        self.add_instruction(InstructionV1::AssertWorktopContainsNonFungibles {
            ids: ids.clone().into_iter().collect(),
            resource_address,
        })
        .0
    }

    /// Pops the most recent proof from auth zone.
    pub fn pop_from_auth_zone<F>(&mut self, then: F) -> &mut Self
    where
        F: FnOnce(&mut Self, ManifestProof) -> &mut Self,
    {
        let (builder, _, proof_id) = self.add_instruction(InstructionV1::PopFromAuthZone {});
        then(builder, proof_id.unwrap())
    }

    /// Pushes a proof onto the auth zone
    pub fn push_to_auth_zone(&mut self, proof_id: ManifestProof) -> &mut Self {
        self.add_instruction(InstructionV1::PushToAuthZone { proof_id });
        self
    }

    /// Clears the auth zone.
    pub fn clear_auth_zone(&mut self) -> &mut Self {
        self.add_instruction(InstructionV1::ClearAuthZone).0
    }

    /// Creates proof from the auth zone.
    pub fn create_proof_from_auth_zone<F>(
        &mut self,
        resource_address: ResourceAddress,
        then: F,
    ) -> &mut Self
    where
        F: FnOnce(&mut Self, ManifestProof) -> &mut Self,
    {
        let (builder, _, proof_id) =
            self.add_instruction(InstructionV1::CreateProofFromAuthZone { resource_address });
        then(builder, proof_id.unwrap())
    }

    /// Creates proof from the auth zone by amount.
    pub fn create_proof_from_auth_zone_of_amount<F>(
        &mut self,
        resource_address: ResourceAddress,
        amount: Decimal,
        then: F,
    ) -> &mut Self
    where
        F: FnOnce(&mut Self, ManifestProof) -> &mut Self,
    {
        let (builder, _, proof_id) =
            self.add_instruction(InstructionV1::CreateProofFromAuthZoneOfAmount {
                amount,
                resource_address,
            });
        then(builder, proof_id.unwrap())
    }

    /// Creates proof from the auth zone by non-fungible ids.
    pub fn create_proof_from_auth_zone_of_non_fungibles<F>(
        &mut self,
        resource_address: ResourceAddress,
        ids: &BTreeSet<NonFungibleLocalId>,
        then: F,
    ) -> &mut Self
    where
        F: FnOnce(&mut Self, ManifestProof) -> &mut Self,
    {
        let (builder, _, proof_id) =
            self.add_instruction(InstructionV1::CreateProofFromAuthZoneOfNonFungibles {
                ids: ids.clone().into_iter().collect(),
                resource_address,
            });
        then(builder, proof_id.unwrap())
    }

    /// Creates proof from the auth zone
    pub fn create_proof_from_auth_zone_of_all<F>(
        &mut self,
        resource_address: ResourceAddress,
        then: F,
    ) -> &mut Self
    where
        F: FnOnce(&mut Self, ManifestProof) -> &mut Self,
    {
        let (builder, _, proof_id) =
            self.add_instruction(InstructionV1::CreateProofFromAuthZoneOfAll { resource_address });
        then(builder, proof_id.unwrap())
    }

    /// Creates proof from a bucket.
    pub fn create_proof_from_bucket<F>(&mut self, bucket_id: &ManifestBucket, then: F) -> &mut Self
    where
        F: FnOnce(&mut Self, ManifestProof) -> &mut Self,
    {
        let (builder, _, proof_id) = self.add_instruction(InstructionV1::CreateProofFromBucket {
            bucket_id: bucket_id.clone(),
        });
        then(builder, proof_id.unwrap())
    }

    pub fn create_proof_from_bucket_of_amount<F>(
        &mut self,
        bucket_id: &ManifestBucket,
        amount: Decimal,
        then: F,
    ) -> &mut Self
    where
        F: FnOnce(&mut Self, ManifestProof) -> &mut Self,
    {
        let (builder, _, proof_id) =
            self.add_instruction(InstructionV1::CreateProofFromBucketOfAmount {
                bucket_id: bucket_id.clone(),
                amount,
            });
        then(builder, proof_id.unwrap())
    }

    pub fn create_proof_from_bucket_of_non_fungibles<F>(
        &mut self,
        bucket_id: &ManifestBucket,
        ids: BTreeSet<NonFungibleLocalId>,
        then: F,
    ) -> &mut Self
    where
        F: FnOnce(&mut Self, ManifestProof) -> &mut Self,
    {
        let (builder, _, proof_id) =
            self.add_instruction(InstructionV1::CreateProofFromBucketOfNonFungibles {
                bucket_id: bucket_id.clone(),
                ids: ids.into_iter().collect(),
            });
        then(builder, proof_id.unwrap())
    }

    pub fn create_proof_from_bucket_of_all<F>(
        &mut self,
        bucket_id: &ManifestBucket,
        then: F,
    ) -> &mut Self
    where
        F: FnOnce(&mut Self, ManifestProof) -> &mut Self,
    {
        let (builder, _, proof_id) =
            self.add_instruction(InstructionV1::CreateProofFromBucketOfAll {
                bucket_id: bucket_id.clone(),
            });
        then(builder, proof_id.unwrap())
    }

    /// Clones a proof.
    pub fn clone_proof<F>(&mut self, proof_id: &ManifestProof, then: F) -> &mut Self
    where
        F: FnOnce(&mut Self, ManifestProof) -> &mut Self,
    {
        let (builder, _, proof_id) = self.add_instruction(InstructionV1::CloneProof {
            proof_id: proof_id.clone(),
        });
        then(builder, proof_id.unwrap())
    }

    /// Drops a proof.
    pub fn drop_proof(&mut self, proof_id: ManifestProof) -> &mut Self {
        self.add_instruction(InstructionV1::DropProof { proof_id })
            .0
    }

    /// Drops all proofs.
    pub fn drop_all_proofs(&mut self) -> &mut Self {
        self.add_instruction(InstructionV1::DropAllProofs).0
    }

    /// Drops all virtual proofs.
    pub fn clear_signature_proofs(&mut self) -> &mut Self {
        self.add_instruction(InstructionV1::ClearSignatureProofs).0
    }

    /// Creates a fungible resource
    pub fn create_fungible_resource<R: Into<AccessRule>>(
        &mut self,
        divisibility: u8,
        metadata: BTreeMap<String, String>,
        access_rules: BTreeMap<ResourceMethodAuthKey, (AccessRule, R)>,
        initial_supply: Option<Decimal>,
    ) -> &mut Self {
        let access_rules = access_rules
            .into_iter()
            .map(|(k, v)| (k, (v.0, v.1.into())))
            .collect();
        if let Some(initial_supply) = initial_supply {
            self.add_instruction(InstructionV1::CallFunction {
                package_address: RESOURCE_PACKAGE,
                blueprint_name: FUNGIBLE_RESOURCE_MANAGER_BLUEPRINT.to_string(),
                function_name: FUNGIBLE_RESOURCE_MANAGER_CREATE_WITH_INITIAL_SUPPLY_IDENT
                    .to_string(),
                args: to_manifest_value(&FungibleResourceManagerCreateWithInitialSupplyInput {
                    divisibility,
                    metadata,
                    access_rules,
                    initial_supply,
                }),
            });
        } else {
            self.add_instruction(InstructionV1::CallFunction {
                package_address: RESOURCE_PACKAGE,
                blueprint_name: FUNGIBLE_RESOURCE_MANAGER_BLUEPRINT.to_string(),
                function_name: FUNGIBLE_RESOURCE_MANAGER_CREATE_IDENT.to_string(),
                args: to_manifest_value(&FungibleResourceManagerCreateInput {
                    divisibility,
                    metadata,
                    access_rules,
                }),
            });
        }

        self
    }

    /// Creates a new non-fungible resource
    pub fn create_non_fungible_resource<R, T, V>(
        &mut self,
        id_type: NonFungibleIdType,
        metadata: BTreeMap<String, String>,
        access_rules: BTreeMap<ResourceMethodAuthKey, (AccessRule, R)>,
        initial_supply: Option<T>,
    ) -> &mut Self
    where
        R: Into<AccessRule>,
        T: IntoIterator<Item = (NonFungibleLocalId, V)>,
        V: ManifestEncode + NonFungibleData,
    {
        let access_rules = access_rules
            .into_iter()
            .map(|(k, v)| (k, (v.0, v.1.into())))
            .collect();

        if let Some(initial_supply) = initial_supply {
            let entries = initial_supply
                .into_iter()
                .map(|(id, e)| (id, (to_manifest_value(&e),)))
                .collect();

            self.add_instruction(InstructionV1::CallFunction {
                package_address: RESOURCE_PACKAGE,
                blueprint_name: NON_FUNGIBLE_RESOURCE_MANAGER_BLUEPRINT.to_string(),
                function_name: NON_FUNGIBLE_RESOURCE_MANAGER_CREATE_WITH_INITIAL_SUPPLY_IDENT
                    .to_string(),
                args: to_manifest_value(
                    &NonFungibleResourceManagerCreateWithInitialSupplyManifestInput {
                        id_type,
                        non_fungible_schema: NonFungibleDataSchema::new_schema::<V>(),
                        metadata,
                        access_rules,
                        entries,
                    },
                ),
            });
        } else {
            self.add_instruction(InstructionV1::CallFunction {
                package_address: RESOURCE_PACKAGE,
                blueprint_name: NON_FUNGIBLE_RESOURCE_MANAGER_BLUEPRINT.to_string(),
                function_name: NON_FUNGIBLE_RESOURCE_MANAGER_CREATE_IDENT.to_string(),
                args: to_manifest_value(&NonFungibleResourceManagerCreateInput {
                    id_type,
                    non_fungible_schema: NonFungibleDataSchema::new_schema::<V>(),
                    metadata,
                    access_rules,
                }),
            });
        }

        self
    }

    pub fn create_identity_advanced(&mut self, authority_rules: AuthorityRules) -> &mut Self {
        self.add_instruction(InstructionV1::CallFunction {
            package_address: IDENTITY_PACKAGE,
            blueprint_name: IDENTITY_BLUEPRINT.to_string(),
            function_name: IDENTITY_CREATE_ADVANCED_IDENT.to_string(),
            args: to_manifest_value(&IdentityCreateAdvancedInput { authority_rules }),
        });
        self
    }

    pub fn create_identity(&mut self) -> &mut Self {
        self.add_instruction(InstructionV1::CallFunction {
            package_address: IDENTITY_PACKAGE,
            blueprint_name: IDENTITY_BLUEPRINT.to_string(),
            function_name: IDENTITY_CREATE_IDENT.to_string(),
            args: to_manifest_value(&IdentityCreateInput {}),
        });
        self
    }

    pub fn create_validator(&mut self, key: EcdsaSecp256k1PublicKey) -> &mut Self {
<<<<<<< HEAD
        self.add_instruction(Instruction::CallMethod {
            address: CONSENSUS_MANAGER.into(),
            method_name: CONSENSUS_MANAGER_CREATE_VALIDATOR_IDENT.to_string(),
            args: to_manifest_value(&ConsensusManagerCreateValidatorInput { key }),
=======
        self.add_instruction(InstructionV1::CallMethod {
            address: EPOCH_MANAGER.into(),
            method_name: EPOCH_MANAGER_CREATE_VALIDATOR_IDENT.to_string(),
            args: to_manifest_value(&EpochManagerCreateValidatorInput { key }),
>>>>>>> 05414375
        });
        self
    }

    pub fn register_validator(&mut self, validator_address: ComponentAddress) -> &mut Self {
        self.add_instruction(InstructionV1::CallMethod {
            address: validator_address.into(),
            method_name: VALIDATOR_REGISTER_IDENT.to_string(),
            args: manifest_args!(),
        });
        self
    }

    pub fn unregister_validator(&mut self, validator_address: ComponentAddress) -> &mut Self {
        self.add_instruction(InstructionV1::CallMethod {
            address: validator_address.into(),
            method_name: VALIDATOR_UNREGISTER_IDENT.to_string(),
            args: manifest_args!(),
        });
        self
    }

    pub fn stake_validator(
        &mut self,
        validator_address: ComponentAddress,
        bucket: ManifestBucket,
    ) -> &mut Self {
        self.add_instruction(InstructionV1::CallMethod {
            address: validator_address.into(),
            method_name: VALIDATOR_STAKE_IDENT.to_string(),
            args: manifest_args!(bucket),
        });
        self
    }

    pub fn unstake_validator(
        &mut self,
        validator_address: ComponentAddress,
        bucket: ManifestBucket,
    ) -> &mut Self {
        self.add_instruction(InstructionV1::CallMethod {
            address: validator_address.into(),
            method_name: VALIDATOR_UNSTAKE_IDENT.to_string(),
            args: manifest_args!(bucket),
        });
        self
    }

    pub fn claim_xrd(
        &mut self,
        validator_address: ComponentAddress,
        bucket: ManifestBucket,
    ) -> &mut Self {
        self.add_instruction(InstructionV1::CallMethod {
            address: validator_address.into(),
            method_name: VALIDATOR_CLAIM_XRD_IDENT.to_string(),
            args: manifest_args!(bucket),
        });
        self
    }

    /// Calls a function where the arguments should be an array of encoded Scrypto value.
    pub fn call_function(
        &mut self,
        package_address: PackageAddress,
        blueprint_name: &str,
        function_name: &str,
        args: ManifestValue,
    ) -> &mut Self {
        self.add_instruction(InstructionV1::CallFunction {
            package_address,
            blueprint_name: blueprint_name.to_string(),
            function_name: function_name.to_string(),
            args: to_manifest_value(&args),
        });
        self
    }

    /// Calls a scrypto method where the arguments should be an array of encoded Scrypto value.
    pub fn call_method<A: Into<GlobalAddress>>(
        &mut self,
        address: A,
        method_name: &str,
        args: ManifestValue,
    ) -> &mut Self {
        self.add_instruction(InstructionV1::CallMethod {
            address: address.into(),
            method_name: method_name.to_owned(),
            args: args,
        });
        self
    }

    pub fn set_package_royalty_config(
        &mut self,
        package_address: PackageAddress,
        royalty_config: BTreeMap<String, RoyaltyConfig>,
    ) -> &mut Self {
        self.add_instruction(InstructionV1::CallMethod {
            address: package_address.into(),
            method_name: PACKAGE_SET_ROYALTY_CONFIG_IDENT.to_string(),
            args: to_manifest_value(&PackageSetRoyaltyConfigInput { royalty_config }),
        })
        .0
    }

    pub fn claim_package_royalty(&mut self, package_address: PackageAddress) -> &mut Self {
        self.add_instruction(InstructionV1::CallMethod {
            address: package_address.into(),
            method_name: PACKAGE_CLAIM_ROYALTY_IDENT.to_string(),
            args: to_manifest_value(&PackageClaimRoyaltyInput {}),
        })
        .0
    }

    pub fn set_component_royalty_config(
        &mut self,
        component_address: ComponentAddress,
        royalty_config: RoyaltyConfig,
    ) -> &mut Self {
        self.add_instruction(InstructionV1::CallRoyaltyMethod {
            address: component_address.into(),
            method_name: COMPONENT_ROYALTY_SET_ROYALTY_CONFIG_IDENT.to_string(),
            args: to_manifest_value(&ComponentSetRoyaltyConfigInput { royalty_config }),
        })
        .0
    }

    pub fn claim_component_royalty(&mut self, component_address: ComponentAddress) -> &mut Self {
        self.add_instruction(InstructionV1::CallRoyaltyMethod {
            address: component_address.into(),
            method_name: COMPONENT_ROYALTY_CLAIM_ROYALTY_IDENT.to_string(),
            args: to_manifest_value(&ComponentClaimRoyaltyInput {}),
        })
        .0
    }

    pub fn set_authority_access_rule(
        &mut self,
        address: GlobalAddress,
        object_key: ObjectKey,
        authority_key: AuthorityKey,
        rule: AccessRule,
    ) -> &mut Self {
        self.add_instruction(InstructionV1::CallAccessRulesMethod {
            address,
            method_name: ACCESS_RULES_SET_AUTHORITY_RULE_IDENT.to_string(),
            args: to_manifest_value(&AccessRulesSetAuthorityRuleInput {
                object_key,
                authority_key,
                rule,
            }),
        })
        .0
    }

    pub fn set_authority_mutability(
        &mut self,
        address: GlobalAddress,
        object_key: ObjectKey,
        authority_key: AuthorityKey,
        mutability: AccessRule,
    ) -> &mut Self {
        self.add_instruction(InstructionV1::CallAccessRulesMethod {
            address,
            method_name: ACCESS_RULES_SET_AUTHORITY_MUTABILITY_IDENT.to_string(),
            args: to_manifest_value(&AccessRulesSetAuthorityMutabilityInput {
                object_key,
                authority_key,
                mutability,
            }),
        })
        .0
    }

    pub fn set_metadata(
        &mut self,
        address: GlobalAddress,
        key: String,
        value: MetadataValue,
    ) -> &mut Self {
        self.add_instruction(InstructionV1::CallMetadataMethod {
            address,
            method_name: METADATA_SET_IDENT.to_string(),
            args: to_manifest_value(&MetadataSetInput { key, value }),
        })
        .0
    }

    /// Publishes a package.
    pub fn publish_package_advanced(
        &mut self,
        code: Vec<u8>,
        schema: PackageSchema,
        royalty_config: BTreeMap<String, RoyaltyConfig>,
        metadata: BTreeMap<String, String>,
        authority_rules: AuthorityRules,
    ) -> &mut Self {
        let code_hash = hash(&code);
        self.blobs.insert(code_hash, code);

        self.add_instruction(InstructionV1::CallFunction {
            package_address: PACKAGE_PACKAGE,
            blueprint_name: PACKAGE_BLUEPRINT.to_string(),
            function_name: PACKAGE_PUBLISH_WASM_ADVANCED_IDENT.to_string(),
            args: to_manifest_value(&PackagePublishWasmAdvancedManifestInput {
                code: ManifestBlobRef(code_hash.0),
                schema,
                royalty_config,
                metadata,
                package_address: None,
                authority_rules,
            }),
        });
        self
    }

    /// Publishes a package with an owner badge.
    pub fn publish_package(&mut self, code: Vec<u8>, schema: PackageSchema) -> &mut Self {
        let code_hash = hash(&code);
        self.blobs.insert(code_hash, code);

        self.add_instruction(InstructionV1::CallFunction {
            package_address: PACKAGE_PACKAGE,
            blueprint_name: PACKAGE_BLUEPRINT.to_string(),
            function_name: PACKAGE_PUBLISH_WASM_IDENT.to_string(),
            args: to_manifest_value(&PackagePublishWasmManifestInput {
                code: ManifestBlobRef(code_hash.0),
                schema,
                royalty_config: BTreeMap::new(),
                metadata: BTreeMap::new(),
            }),
        });
        self
    }

    /// Publishes a package with an owner badge.
    pub fn publish_package_with_owner(
        &mut self,
        code: Vec<u8>,
        schema: PackageSchema,
        owner_badge: NonFungibleGlobalId,
    ) -> &mut Self {
        let code_hash = hash(&code);
        self.blobs.insert(code_hash, code);

        self.add_instruction(InstructionV1::CallFunction {
            package_address: PACKAGE_PACKAGE,
            blueprint_name: PACKAGE_BLUEPRINT.to_string(),
            function_name: PACKAGE_PUBLISH_WASM_ADVANCED_IDENT.to_string(),
            args: to_manifest_value(&PackagePublishWasmAdvancedManifestInput {
                package_address: None,
                code: ManifestBlobRef(code_hash.0),
                schema,
                royalty_config: BTreeMap::new(),
                metadata: BTreeMap::new(),
                authority_rules: AuthorityRules::new_with_owner_authority(&owner_badge),
            }),
        });
        self
    }

    /// Builds a transaction manifest.
    pub fn build(&self) -> TransactionManifestV1 {
        let m = TransactionManifestV1 {
            instructions: self.instructions.clone(),
            blobs: self.blobs.clone(),
        };
        #[cfg(feature = "dump_manifest_to_file")]
        {
            let bytes = manifest_encode(&m).unwrap();
            let m_hash = hash(&bytes);
            let path = format!("manifest_{:?}.raw", m_hash);
            std::fs::write(&path, bytes).unwrap();
            println!("manifest dumped to file {}", &path);
        }
        m
    }

    /// Creates a token resource with mutable supply.
    pub fn new_token_mutable(
        &mut self,
        metadata: BTreeMap<String, String>,
        minter_rule: AccessRule,
    ) -> &mut Self {
        let mut access_rules = BTreeMap::new();
        access_rules.insert(
            ResourceMethodAuthKey::Withdraw,
            (rule!(allow_all), rule!(deny_all)),
        );
        access_rules.insert(Mint, (minter_rule.clone(), rule!(deny_all)));
        access_rules.insert(Burn, (minter_rule.clone(), rule!(deny_all)));

        let initial_supply = Option::None;
        self.create_fungible_resource(18, metadata, access_rules, initial_supply)
    }

    /// Creates a token resource with fixed supply.
    pub fn new_token_fixed(
        &mut self,
        metadata: BTreeMap<String, String>,
        initial_supply: Decimal,
    ) -> &mut Self {
        let mut access_rules = BTreeMap::new();
        access_rules.insert(
            ResourceMethodAuthKey::Withdraw,
            (rule!(allow_all), rule!(deny_all)),
        );

        self.create_fungible_resource(18, metadata, access_rules, Some(initial_supply))
    }

    /// Creates a badge resource with mutable supply.
    pub fn new_badge_mutable(
        &mut self,
        metadata: BTreeMap<String, String>,
        minter_rule: AccessRule,
    ) -> &mut Self {
        let mut access_rules = BTreeMap::new();
        access_rules.insert(
            ResourceMethodAuthKey::Withdraw,
            (rule!(allow_all), rule!(deny_all)),
        );
        access_rules.insert(Mint, (minter_rule.clone(), rule!(deny_all)));
        access_rules.insert(Burn, (minter_rule.clone(), rule!(deny_all)));

        let initial_supply = Option::None;
        self.create_fungible_resource(0, metadata, access_rules, initial_supply)
    }

    /// Creates a badge resource with fixed supply.
    pub fn new_badge_fixed(
        &mut self,
        metadata: BTreeMap<String, String>,
        initial_supply: Decimal,
    ) -> &mut Self {
        let mut access_rules = BTreeMap::new();
        access_rules.insert(
            ResourceMethodAuthKey::Withdraw,
            (rule!(allow_all), rule!(deny_all)),
        );

        self.create_fungible_resource(0, metadata, access_rules, Some(initial_supply))
    }

    pub fn burn_from_worktop(
        &mut self,
        amount: Decimal,
        resource_address: ResourceAddress,
    ) -> &mut Self {
        self.take_from_worktop(resource_address, amount, |builder, bucket_id| {
            builder
                .add_instruction(InstructionV1::BurnResource { bucket_id })
                .0
        })
    }

    pub fn burn_all_from_worktop(&mut self, resource_address: ResourceAddress) -> &mut Self {
        self.take_all_from_worktop(resource_address, |builder, bucket_id| {
            builder
                .add_instruction(InstructionV1::BurnResource { bucket_id })
                .0
        })
    }

    pub fn mint_fungible(
        &mut self,
        resource_address: ResourceAddress,
        amount: Decimal,
    ) -> &mut Self {
        self.add_instruction(InstructionV1::CallMethod {
            address: resource_address.into(),
            method_name: FUNGIBLE_RESOURCE_MANAGER_MINT_IDENT.to_string(),
            args: to_manifest_value(&FungibleResourceManagerMintInput { amount }),
        });
        self
    }

    pub fn mint_non_fungible<T, V>(
        &mut self,
        resource_address: ResourceAddress,
        entries: T,
    ) -> &mut Self
    where
        T: IntoIterator<Item = (NonFungibleLocalId, V)>,
        V: ManifestEncode,
    {
        let entries = entries
            .into_iter()
            .map(|(id, e)| (id, (to_manifest_value(&e),)))
            .collect();

        self.add_instruction(InstructionV1::CallMethod {
            address: resource_address.into(),
            method_name: NON_FUNGIBLE_RESOURCE_MANAGER_MINT_IDENT.to_string(),
            args: to_manifest_value(&NonFungibleResourceManagerMintManifestInput { entries }),
        });
        self
    }

    pub fn mint_uuid_non_fungible<T, V>(
        &mut self,
        resource_address: ResourceAddress,
        entries: T,
    ) -> &mut Self
    where
        T: IntoIterator<Item = V>,
        V: ManifestEncode,
    {
        let entries = entries
            .into_iter()
            .map(|e| (to_manifest_value(&e),))
            .collect();

        self.add_instruction(InstructionV1::CallMethod {
            address: resource_address.into(),
            method_name: NON_FUNGIBLE_RESOURCE_MANAGER_MINT_UUID_IDENT.to_string(),
            args: to_manifest_value(&NonFungibleResourceManagerMintUuidManifestInput { entries }),
        });
        self
    }

    pub fn recall(&mut self, vault_id: InternalAddress, amount: Decimal) -> &mut Self {
        self.add_instruction(InstructionV1::RecallResource { vault_id, amount });
        self
    }

    pub fn burn_non_fungible(&mut self, non_fungible_global_id: NonFungibleGlobalId) -> &mut Self {
        let mut ids = BTreeSet::new();
        ids.insert(non_fungible_global_id.local_id().clone());
        self.take_non_fungibles_from_worktop(
            non_fungible_global_id.resource_address().clone(),
            &ids,
            |builder, bucket_id| {
                builder
                    .add_instruction(InstructionV1::BurnResource { bucket_id })
                    .0
            },
        )
    }

    /// Creates an account.
    pub fn new_account_advanced(&mut self, authority_rules: AuthorityRules) -> &mut Self {
        self.add_instruction(InstructionV1::CallFunction {
            package_address: ACCOUNT_PACKAGE,
            blueprint_name: ACCOUNT_BLUEPRINT.to_string(),
            function_name: ACCOUNT_CREATE_ADVANCED_IDENT.to_string(),
            args: to_manifest_value(&AccountCreateAdvancedInput { authority_rules }),
        })
        .0
    }

    pub fn lock_fee_and_withdraw(
        &mut self,
        account: ComponentAddress,
        amount_to_lock: Decimal,
        resource_address: ResourceAddress,
        amount: Decimal,
    ) -> &mut Self {
        let args = to_manifest_value(&AccountLockFeeAndWithdrawInput {
            resource_address,
            amount,
            amount_to_lock,
        });

        self.add_instruction(InstructionV1::CallMethod {
            address: account.into(),
            method_name: ACCOUNT_LOCK_FEE_AND_WITHDRAW_IDENT.to_string(),
            args,
        })
        .0
    }

    pub fn lock_fee_and_withdraw_non_fungibles(
        &mut self,
        account: ComponentAddress,
        amount_to_lock: Decimal,
        resource_address: ResourceAddress,
        ids: BTreeSet<NonFungibleLocalId>,
    ) -> &mut Self {
        let args = to_manifest_value(&AccountLockFeeAndWithdrawNonFungiblesInput {
            amount_to_lock,
            resource_address,
            ids,
        });

        self.add_instruction(InstructionV1::CallMethod {
            address: account.into(),
            method_name: ACCOUNT_LOCK_FEE_AND_WITHDRAW_NON_FUNGIBLES_IDENT.to_string(),
            args,
        })
        .0
    }

    /// Locks a fee from the XRD vault of an account.
    pub fn lock_fee<A: Into<GlobalAddress>>(&mut self, account: A, amount: Decimal) -> &mut Self {
        let args = to_manifest_value(&AccountLockFeeInput { amount });

        self.add_instruction(InstructionV1::CallMethod {
            address: account.into(),
            method_name: ACCOUNT_LOCK_FEE_IDENT.to_string(),
            args,
        })
        .0
    }

    pub fn lock_contingent_fee(&mut self, account: ComponentAddress, amount: Decimal) -> &mut Self {
        let args = to_manifest_value(&AccountLockContingentFeeInput { amount });

        self.add_instruction(InstructionV1::CallMethod {
            address: account.into(),
            method_name: ACCOUNT_LOCK_CONTINGENT_FEE_IDENT.to_string(),
            args,
        })
        .0
    }

    /// Withdraws resource from an account.
    pub fn withdraw_from_account(
        &mut self,
        account: ComponentAddress,
        resource_address: ResourceAddress,
        amount: Decimal,
    ) -> &mut Self {
        let args = to_manifest_value(&AccountWithdrawInput {
            resource_address,
            amount,
        });

        self.add_instruction(InstructionV1::CallMethod {
            address: account.into(),
            method_name: ACCOUNT_WITHDRAW_IDENT.to_string(),
            args,
        })
        .0
    }

    /// Withdraws resource from an account.
    pub fn withdraw_non_fungibles_from_account(
        &mut self,
        account: ComponentAddress,
        resource_address: ResourceAddress,
        ids: &BTreeSet<NonFungibleLocalId>,
    ) -> &mut Self {
        let args = to_manifest_value(&AccountWithdrawNonFungiblesInput {
            ids: ids.clone(),
            resource_address,
        });

        self.add_instruction(InstructionV1::CallMethod {
            address: account.into(),
            method_name: ACCOUNT_WITHDRAW_NON_FUNGIBLES_IDENT.to_string(),
            args,
        })
        .0
    }

    /// Creates resource proof from an account.
    pub fn create_proof_from_account(
        &mut self,
        account: ComponentAddress,
        resource_address: ResourceAddress,
    ) -> &mut Self {
        let args = to_manifest_value(&AccountCreateProofInput { resource_address });

        self.add_instruction(InstructionV1::CallMethod {
            address: account.into(),
            method_name: ACCOUNT_CREATE_PROOF_IDENT.to_string(),
            args,
        })
        .0
    }

    /// Creates resource proof from an account.
    pub fn create_proof_from_account_of_amount(
        &mut self,
        account: ComponentAddress,
        resource_address: ResourceAddress,
        amount: Decimal,
    ) -> &mut Self {
        let args = to_manifest_value(&AccountCreateProofOfAmountInput {
            resource_address,
            amount,
        });

        self.add_instruction(InstructionV1::CallMethod {
            address: account.into(),
            method_name: ACCOUNT_CREATE_PROOF_OF_AMOUNT_IDENT.to_string(),
            args,
        })
        .0
    }

    /// Creates resource proof from an account.
    pub fn create_proof_from_account_of_non_fungibles(
        &mut self,
        account: ComponentAddress,
        resource_address: ResourceAddress,
        ids: &BTreeSet<NonFungibleLocalId>,
    ) -> &mut Self {
        let args = to_manifest_value(&AccountCreateProofOfNonFungiblesInput {
            resource_address,
            ids: ids.clone(),
        });

        self.add_instruction(InstructionV1::CallMethod {
            address: account.into(),
            method_name: ACCOUNT_CREATE_PROOF_OF_NON_FUNGIBLES_IDENT.to_string(),
            args,
        })
        .0
    }

    pub fn create_access_controller(
        &mut self,
        controlled_asset: ManifestBucket,
        primary_role: AccessRule,
        recovery_role: AccessRule,
        confirmation_role: AccessRule,
        timed_recovery_delay_in_minutes: Option<u32>,
    ) -> &mut Self {
        self.add_instruction(InstructionV1::CallFunction {
            package_address: ACCESS_CONTROLLER_PACKAGE,
            blueprint_name: ACCESS_CONTROLLER_BLUEPRINT.to_string(),
            function_name: ACCESS_CONTROLLER_CREATE_GLOBAL_IDENT.to_string(),
            args: manifest_args!(
                controlled_asset,
                RuleSet {
                    primary_role,
                    recovery_role,
                    confirmation_role,
                },
                timed_recovery_delay_in_minutes
            ),
        });
        self
    }

    pub fn deposit_batch(&mut self, account_address: ComponentAddress) -> &mut Self {
        self.call_method(
            account_address,
            ACCOUNT_DEPOSIT_BATCH_IDENT,
            manifest_args!(ManifestExpression::EntireWorktop),
        )
    }

    pub fn safe_deposit_batch(&mut self, account_address: ComponentAddress) -> &mut Self {
        self.call_method(
            account_address,
            ACCOUNT_SAFE_DEPOSIT_BATCH_IDENT,
            manifest_args!(ManifestExpression::EntireWorktop),
        )
    }

    pub fn borrow_mut<F, E>(&mut self, handler: F) -> Result<&mut Self, E>
    where
        F: FnOnce(&mut Self) -> Result<&mut Self, E>,
    {
        handler(self)
    }
}<|MERGE_RESOLUTION|>--- conflicted
+++ resolved
@@ -498,17 +498,10 @@
     }
 
     pub fn create_validator(&mut self, key: EcdsaSecp256k1PublicKey) -> &mut Self {
-<<<<<<< HEAD
-        self.add_instruction(Instruction::CallMethod {
+        self.add_instruction(InstructionV1::CallMethod {
             address: CONSENSUS_MANAGER.into(),
             method_name: CONSENSUS_MANAGER_CREATE_VALIDATOR_IDENT.to_string(),
             args: to_manifest_value(&ConsensusManagerCreateValidatorInput { key }),
-=======
-        self.add_instruction(InstructionV1::CallMethod {
-            address: EPOCH_MANAGER.into(),
-            method_name: EPOCH_MANAGER_CREATE_VALIDATOR_IDENT.to_string(),
-            args: to_manifest_value(&EpochManagerCreateValidatorInput { key }),
->>>>>>> 05414375
         });
         self
     }
