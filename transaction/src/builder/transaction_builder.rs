--- conflicted
+++ resolved
@@ -19,711 +19,6 @@
         }
     }
 
-<<<<<<< HEAD
-    /// Adds a raw instruction.
-    pub fn add_instruction(
-        &mut self,
-        inst: Instruction,
-    ) -> (&mut Self, Option<BucketId>, Option<ProofId>) {
-        let mut new_bucket_id: Option<BucketId> = None;
-        let mut new_proof_id: Option<ProofId> = None;
-
-        match inst.clone() {
-            Instruction::TakeFromWorktop { .. }
-            | Instruction::TakeFromWorktopByAmount { .. }
-            | Instruction::TakeFromWorktopByIds { .. } => {
-                new_bucket_id = Some(self.id_validator.new_bucket().unwrap());
-            }
-            Instruction::ReturnToWorktop { bucket_id } => {
-                self.id_validator.drop_bucket(bucket_id).unwrap();
-            }
-            Instruction::AssertWorktopContains { .. }
-            | Instruction::AssertWorktopContainsByAmount { .. }
-            | Instruction::AssertWorktopContainsByIds { .. } => {}
-            Instruction::PopFromAuthZone { .. } => {
-                new_proof_id = Some(
-                    self.id_validator
-                        .new_proof(ProofKind::AuthZoneProof)
-                        .unwrap(),
-                );
-            }
-            Instruction::PushToAuthZone { proof_id } => {
-                self.id_validator.drop_proof(proof_id).unwrap();
-            }
-            Instruction::ClearAuthZone => {}
-            Instruction::CreateProofFromAuthZone { .. }
-            | Instruction::CreateProofFromAuthZoneByAmount { .. }
-            | Instruction::CreateProofFromAuthZoneByIds { .. } => {
-                new_proof_id = Some(
-                    self.id_validator
-                        .new_proof(ProofKind::AuthZoneProof)
-                        .unwrap(),
-                );
-            }
-            Instruction::CreateProofFromBucket { bucket_id } => {
-                new_proof_id = Some(
-                    self.id_validator
-                        .new_proof(ProofKind::BucketProof(bucket_id))
-                        .unwrap(),
-                );
-            }
-            Instruction::CloneProof { proof_id } => {
-                new_proof_id = Some(self.id_validator.clone_proof(proof_id).unwrap());
-            }
-            Instruction::DropProof { proof_id } => {
-                self.id_validator.drop_proof(proof_id).unwrap();
-            }
-            Instruction::CallFunction { arg, .. } | Instruction::CallMethod { arg, .. } => {
-                let scrypt_value = ScryptoValue::from_slice(&arg).unwrap();
-                self.id_validator.move_resources(&scrypt_value).unwrap();
-            }
-            Instruction::CallMethodWithAllResources { .. } => {
-                self.id_validator.move_all_resources().unwrap();
-            }
-            Instruction::PublishPackage { .. } | Instruction::Nonce { .. } => {}
-        }
-
-        self.instructions.push(inst);
-
-        (self, new_bucket_id, new_proof_id)
-    }
-
-    /// Takes resource from worktop.
-    pub fn take_from_worktop<F>(&mut self, resource_address: ResourceAddress, then: F) -> &mut Self
-    where
-        F: FnOnce(&mut Self, BucketId) -> &mut Self,
-    {
-        let (builder, bucket_id, _) =
-            self.add_instruction(Instruction::TakeFromWorktop { resource_address });
-        then(builder, bucket_id.unwrap())
-    }
-
-    /// Takes resource from worktop, by amount.
-    pub fn take_from_worktop_by_amount<F>(
-        &mut self,
-        amount: Decimal,
-        resource_address: ResourceAddress,
-        then: F,
-    ) -> &mut Self
-    where
-        F: FnOnce(&mut Self, BucketId) -> &mut Self,
-    {
-        let (builder, bucket_id, _) = self.add_instruction(Instruction::TakeFromWorktopByAmount {
-            amount,
-            resource_address,
-        });
-        then(builder, bucket_id.unwrap())
-    }
-
-    /// Takes resource from worktop, by non-fungible ids.
-    pub fn take_from_worktop_by_ids<F>(
-        &mut self,
-        ids: &BTreeSet<NonFungibleId>,
-        resource_address: ResourceAddress,
-        then: F,
-    ) -> &mut Self
-    where
-        F: FnOnce(&mut Self, BucketId) -> &mut Self,
-    {
-        let (builder, bucket_id, _) = self.add_instruction(Instruction::TakeFromWorktopByIds {
-            ids: ids.clone(),
-            resource_address,
-        });
-        then(builder, bucket_id.unwrap())
-    }
-
-    /// Adds a bucket of resource to worktop.
-    pub fn return_to_worktop(&mut self, bucket_id: BucketId) -> &mut Self {
-        self.add_instruction(Instruction::ReturnToWorktop { bucket_id })
-            .0
-    }
-
-    /// Asserts that worktop contains resource.
-    pub fn assert_worktop_contains(&mut self, resource_address: ResourceAddress) -> &mut Self {
-        self.add_instruction(Instruction::AssertWorktopContains { resource_address })
-            .0
-    }
-
-    /// Asserts that worktop contains resource.
-    pub fn assert_worktop_contains_by_amount(
-        &mut self,
-        amount: Decimal,
-        resource_address: ResourceAddress,
-    ) -> &mut Self {
-        self.add_instruction(Instruction::AssertWorktopContainsByAmount {
-            amount,
-            resource_address,
-        })
-        .0
-    }
-
-    /// Asserts that worktop contains resource.
-    pub fn assert_worktop_contains_by_ids(
-        &mut self,
-        ids: &BTreeSet<NonFungibleId>,
-        resource_address: ResourceAddress,
-    ) -> &mut Self {
-        self.add_instruction(Instruction::AssertWorktopContainsByIds {
-            ids: ids.clone(),
-            resource_address,
-        })
-        .0
-    }
-
-    /// Pops the most recent proof from auth zone.
-    pub fn pop_from_auth_zone<F>(&mut self, then: F) -> &mut Self
-    where
-        F: FnOnce(&mut Self, ProofId) -> &mut Self,
-    {
-        let (builder, _, proof_id) = self.add_instruction(Instruction::PopFromAuthZone {});
-        then(builder, proof_id.unwrap())
-    }
-
-    /// Pushes a proof onto the auth zone
-    pub fn push_to_auth_zone(&mut self, proof_id: ProofId) -> &mut Self {
-        self.add_instruction(Instruction::PushToAuthZone { proof_id });
-        self
-    }
-
-    /// Clears the auth zone.
-    pub fn clear_auth_zone(&mut self) -> &mut Self {
-        self.add_instruction(Instruction::ClearAuthZone).0
-    }
-
-    /// Creates proof from the auth zone.
-    pub fn create_proof_from_auth_zone<F>(
-        &mut self,
-        resource_address: ResourceAddress,
-        then: F,
-    ) -> &mut Self
-    where
-        F: FnOnce(&mut Self, ProofId) -> &mut Self,
-    {
-        let (builder, _, proof_id) =
-            self.add_instruction(Instruction::CreateProofFromAuthZone { resource_address });
-        then(builder, proof_id.unwrap())
-    }
-
-    /// Creates proof from the auth zone by amount.
-    pub fn create_proof_from_auth_zone_by_amount<F>(
-        &mut self,
-        amount: Decimal,
-        resource_address: ResourceAddress,
-        then: F,
-    ) -> &mut Self
-    where
-        F: FnOnce(&mut Self, ProofId) -> &mut Self,
-    {
-        let (builder, _, proof_id) =
-            self.add_instruction(Instruction::CreateProofFromAuthZoneByAmount {
-                amount,
-                resource_address,
-            });
-        then(builder, proof_id.unwrap())
-    }
-
-    /// Creates proof from the auth zone by non-fungible ids.
-    pub fn create_proof_from_auth_zone_by_ids<F>(
-        &mut self,
-        ids: &BTreeSet<NonFungibleId>,
-        resource_address: ResourceAddress,
-        then: F,
-    ) -> &mut Self
-    where
-        F: FnOnce(&mut Self, ProofId) -> &mut Self,
-    {
-        let (builder, _, proof_id) =
-            self.add_instruction(Instruction::CreateProofFromAuthZoneByIds {
-                ids: ids.clone(),
-                resource_address,
-            });
-        then(builder, proof_id.unwrap())
-    }
-
-    /// Creates proof from a bucket.
-    pub fn create_proof_from_bucket<F>(&mut self, bucket_id: BucketId, then: F) -> &mut Self
-    where
-        F: FnOnce(&mut Self, ProofId) -> &mut Self,
-    {
-        let (builder, _, proof_id) =
-            self.add_instruction(Instruction::CreateProofFromBucket { bucket_id });
-        then(builder, proof_id.unwrap())
-    }
-
-    /// Clones a proof.
-    pub fn clone_proof<F>(&mut self, proof_id: ProofId, then: F) -> &mut Self
-    where
-        F: FnOnce(&mut Self, ProofId) -> &mut Self,
-    {
-        let (builder, _, proof_id) = self.add_instruction(Instruction::CloneProof { proof_id });
-        then(builder, proof_id.unwrap())
-    }
-
-    /// Drops a proof.
-    pub fn drop_proof(&mut self, proof_id: ProofId) -> &mut Self {
-        self.add_instruction(Instruction::DropProof { proof_id }).0
-    }
-
-    /// Calls a function where the arguments should be an array of encoded Scrypto value.
-    pub fn call_function(
-        &mut self,
-        package_address: PackageAddress,
-        blueprint_name: &str,
-        method_name: &str,
-        arg: Vec<u8>,
-    ) -> &mut Self {
-        self.add_instruction(Instruction::CallFunction {
-            package_address,
-            blueprint_name: blueprint_name.to_owned(),
-            method_name: method_name.to_string(),
-            arg,
-        });
-        self
-    }
-
-    /// Calls a function.
-    ///
-    /// The implementation will automatically prepare the arguments based on the
-    /// function ABI, including resource buckets and proofs.
-    ///
-    /// If an Account component address is provided, resources will be withdrawn from the given account;
-    /// otherwise, they will be taken from transaction worktop.
-    pub fn call_function_with_abi(
-        &mut self,
-        package_address: PackageAddress,
-        blueprint_name: &str,
-        function: &str,
-        args: Vec<String>,
-        account: Option<ComponentAddress>,
-        blueprint_abi: &abi::Blueprint,
-    ) -> Result<&mut Self, BuildCallWithAbiError> {
-        let abi = blueprint_abi
-            .functions
-            .iter()
-            .find(|f| f.name == function)
-            .map(Clone::clone)
-            .ok_or_else(|| BuildCallWithAbiError::FunctionNotFound(function.to_owned()))?;
-
-        let arguments = self
-            .parse_args(&abi.inputs, args, account)
-            .map_err(|e| BuildCallWithAbiError::FailedToBuildArgs(e))?;
-
-        let mut fields = Vec::new();
-        for arg in arguments {
-            fields.push(::sbor::decode_any(&arg).unwrap());
-        }
-        let input_struct = ::sbor::Value::Struct { fields };
-        let bytes = ::sbor::encode_any(&input_struct);
-
-        Ok(self
-            .add_instruction(Instruction::CallFunction {
-                package_address,
-                blueprint_name: blueprint_name.to_owned(),
-                method_name: function.to_string(),
-                arg: bytes,
-            })
-            .0)
-    }
-
-    /// Calls a method where the arguments should be an array of encoded Scrypto value.
-    pub fn call_method(
-        &mut self,
-        component_address: ComponentAddress,
-        method_name: &str,
-        arg: Vec<u8>,
-    ) -> &mut Self {
-        self.add_instruction(Instruction::CallMethod {
-            component_address,
-            method_name: method_name.to_owned(),
-            arg,
-        });
-        self
-    }
-
-    /// Calls a method.
-    ///
-    /// The implementation will automatically prepare the arguments based on the
-    /// method ABI, including resource buckets and proofs.
-    ///
-    /// If an Account component address is provided, resources will be withdrawn from the given account;
-    /// otherwise, they will be taken from transaction worktop.
-    pub fn call_method_with_abi(
-        &mut self,
-        component_address: ComponentAddress,
-        method: &str,
-        args: Vec<String>,
-        account: Option<ComponentAddress>,
-        blueprint_abi: &abi::Blueprint,
-    ) -> Result<&mut Self, BuildCallWithAbiError> {
-        let abi = blueprint_abi
-            .methods
-            .iter()
-            .find(|m| m.name == method)
-            .map(Clone::clone)
-            .ok_or_else(|| BuildCallWithAbiError::MethodNotFound(method.to_owned()))?;
-
-        let arguments = self
-            .parse_args(&abi.inputs, args, account)
-            .map_err(|e| BuildCallWithAbiError::FailedToBuildArgs(e))?;
-
-        Ok(self
-            .add_instruction(Instruction::CallMethod {
-                component_address,
-                method_name: method.to_owned(),
-                arg: bytes_vec_to_struct!(arguments),
-            })
-            .0)
-    }
-
-    /// Calls a method with all the resources on worktop.
-    ///
-    /// The callee method must have only one parameter with type `Vec<Bucket>`; otherwise,
-    /// a runtime failure is triggered.
-    pub fn call_method_with_all_resources(
-        &mut self,
-        component_address: ComponentAddress,
-        method: &str,
-    ) -> &mut Self {
-        self.add_instruction(Instruction::CallMethodWithAllResources {
-            component_address,
-            method: method.into(),
-        })
-        .0
-    }
-
-    /// Publishes a package.
-    pub fn publish_package(&mut self, package: Package) -> &mut Self {
-        self.add_instruction(Instruction::PublishPackage {
-            package: scrypto_encode(&package),
-        })
-        .0
-    }
-
-    /// Builds a transaction with the given nonce.
-    pub fn build(&self, nonce: u64) -> Transaction {
-        let mut instructions = self.instructions.clone();
-        instructions.push(Instruction::Nonce { nonce });
-
-        Transaction { instructions }
-    }
-
-    /// Builds a transaction with no nonce
-    ///
-    /// Nonce can be later filled by a third party or wallet.
-    pub fn build_with_no_nonce(&self) -> Transaction {
-        Transaction {
-            instructions: self.instructions.clone(),
-        }
-    }
-
-    /// Creates a token resource with mutable supply.
-    pub fn new_token_mutable(
-        &mut self,
-        metadata: HashMap<String, String>,
-        minter_resource_address: ResourceAddress,
-    ) -> &mut Self {
-        let mut resource_auth = HashMap::new();
-        resource_auth.insert(Withdraw, (rule!(allow_all), LOCKED));
-        resource_auth.insert(
-            Mint,
-            (rule!(require(minter_resource_address.clone())), LOCKED),
-        );
-        resource_auth.insert(
-            Burn,
-            (rule!(require(minter_resource_address.clone())), LOCKED),
-        );
-
-        let mint_params: Option<MintParams> = Option::None;
-
-        self.add_instruction(Instruction::CallFunction {
-            package_address: SYSTEM_PACKAGE,
-            blueprint_name: "System".to_owned(),
-            method_name: "new_resource".to_string(),
-            arg: to_struct!(
-                ResourceType::Fungible { divisibility: 18 },
-                metadata,
-                resource_auth,
-                mint_params
-            ),
-        })
-        .0
-    }
-
-    /// Creates a token resource with fixed supply.
-    pub fn new_token_fixed(
-        &mut self,
-        metadata: HashMap<String, String>,
-        initial_supply: Decimal,
-    ) -> &mut Self {
-        let mut resource_auth = HashMap::new();
-        resource_auth.insert(Withdraw, (rule!(allow_all), LOCKED));
-
-        self.add_instruction(Instruction::CallFunction {
-            package_address: SYSTEM_PACKAGE,
-            blueprint_name: "System".to_owned(),
-            method_name: "new_resource".to_string(),
-            arg: to_struct!(
-                ResourceType::Fungible { divisibility: 18 },
-                metadata,
-                resource_auth,
-                Option::Some(MintParams::Fungible {
-                    amount: initial_supply.into(),
-                })
-            ),
-        })
-        .0
-    }
-
-    /// Creates a badge resource with mutable supply.
-    pub fn new_badge_mutable(
-        &mut self,
-        metadata: HashMap<String, String>,
-        minter_resource_address: ResourceAddress,
-    ) -> &mut Self {
-        let mut resource_auth = HashMap::new();
-        resource_auth.insert(Withdraw, (rule!(allow_all), LOCKED));
-        resource_auth.insert(
-            Mint,
-            (rule!(require(minter_resource_address.clone())), LOCKED),
-        );
-        resource_auth.insert(
-            Burn,
-            (rule!(require(minter_resource_address.clone())), LOCKED),
-        );
-
-        let mint_params: Option<MintParams> = Option::None;
-
-        self.add_instruction(Instruction::CallFunction {
-            package_address: SYSTEM_PACKAGE,
-            blueprint_name: "System".to_owned(),
-            method_name: "new_resource".to_string(),
-            arg: to_struct!(
-                ResourceType::Fungible { divisibility: 0 },
-                metadata,
-                resource_auth,
-                mint_params
-            ),
-        })
-        .0
-    }
-
-    /// Creates a badge resource with fixed supply.
-    pub fn new_badge_fixed(
-        &mut self,
-        metadata: HashMap<String, String>,
-        initial_supply: Decimal,
-    ) -> &mut Self {
-        let mut resource_auth = HashMap::new();
-        resource_auth.insert(Withdraw, (rule!(allow_all), LOCKED));
-
-        self.add_instruction(Instruction::CallFunction {
-            package_address: SYSTEM_PACKAGE,
-            blueprint_name: "System".to_owned(),
-            method_name: "new_resource".to_string(),
-            arg: to_struct!(
-                ResourceType::Fungible { divisibility: 0 },
-                metadata,
-                resource_auth,
-                Option::Some(MintParams::Fungible {
-                    amount: initial_supply.into(),
-                })
-            ),
-        })
-        .0
-    }
-
-    /// Mints resource.
-    pub fn mint(&mut self, amount: Decimal, resource_address: ResourceAddress) -> &mut Self {
-        self.add_instruction(Instruction::CallFunction {
-            package_address: SYSTEM_PACKAGE,
-            blueprint_name: "System".to_owned(),
-            method_name: "mint".to_string(),
-            arg: to_struct!(amount, resource_address),
-        });
-        self
-    }
-
-    /// Burns a resource.
-    pub fn burn(&mut self, amount: Decimal, resource_address: ResourceAddress) -> &mut Self {
-        self.take_from_worktop_by_amount(amount, resource_address, |builder, bucket_id| {
-            builder
-                .add_instruction(Instruction::CallFunction {
-                    package_address: SYSTEM_PACKAGE,
-                    blueprint_name: "System".to_owned(),
-                    method_name: "burn".to_string(),
-                    arg: to_struct!(scrypto::resource::Bucket(bucket_id)),
-                })
-                .0
-        })
-    }
-
-    pub fn burn_non_fungible(&mut self, non_fungible_address: NonFungibleAddress) -> &mut Self {
-        let mut ids = BTreeSet::new();
-        ids.insert(non_fungible_address.non_fungible_id());
-        self.take_from_worktop_by_ids(
-            &ids,
-            non_fungible_address.resource_address(),
-            |builder, bucket_id| {
-                builder
-                    .add_instruction(Instruction::CallFunction {
-                        package_address: SYSTEM_PACKAGE,
-                        blueprint_name: "System".to_owned(),
-                        method_name: "burn".to_string(),
-                        arg: to_struct!(scrypto::resource::Bucket(bucket_id)),
-                    })
-                    .0
-            },
-        )
-    }
-
-    /// Creates an account.
-    pub fn new_account(&mut self, withdraw_auth: &AccessRuleNode) -> &mut Self {
-        self.add_instruction(Instruction::CallFunction {
-            package_address: ACCOUNT_PACKAGE,
-            blueprint_name: "Account".to_owned(),
-            method_name: "new".to_string(),
-            arg: to_struct!(withdraw_auth.clone()),
-        })
-        .0
-    }
-
-    /// Creates an account with some initial resource.
-    pub fn new_account_with_resource(
-        &mut self,
-        withdraw_auth: &AccessRule,
-        bucket_id: BucketId,
-    ) -> &mut Self {
-        self.add_instruction(Instruction::CallFunction {
-            package_address: ACCOUNT_PACKAGE,
-            blueprint_name: "Account".to_owned(),
-            method_name: "new_with_resource".to_string(),
-            arg: to_struct!(withdraw_auth.clone(), scrypto::resource::Bucket(bucket_id)),
-        })
-        .0
-    }
-
-    /// Withdraws resource from an account.
-    pub fn withdraw_from_account(
-        &mut self,
-        resource_address: ResourceAddress,
-        account: ComponentAddress,
-    ) -> &mut Self {
-        self.add_instruction(Instruction::CallMethod {
-            component_address: account,
-            method_name: "withdraw".to_string(),
-            arg: to_struct!(resource_address),
-        })
-        .0
-    }
-
-    /// Withdraws resource from an account.
-    pub fn withdraw_from_account_by_amount(
-        &mut self,
-        amount: Decimal,
-        resource_address: ResourceAddress,
-        account: ComponentAddress,
-    ) -> &mut Self {
-        self.add_instruction(Instruction::CallMethod {
-            component_address: account,
-            method_name: "withdraw_by_amount".to_string(),
-            arg: to_struct!(amount, resource_address),
-        })
-        .0
-    }
-
-    /// Withdraws resource from an account.
-    pub fn withdraw_from_account_by_ids(
-        &mut self,
-        ids: &BTreeSet<NonFungibleId>,
-        resource_address: ResourceAddress,
-        account: ComponentAddress,
-    ) -> &mut Self {
-        self.add_instruction(Instruction::CallMethod {
-            component_address: account,
-            method_name: "withdraw_by_ids".to_string(),
-            arg: to_struct!(ids.clone(), resource_address),
-        })
-        .0
-    }
-
-    /// Creates resource proof from an account.
-    pub fn create_proof_from_account(
-        &mut self,
-        resource_address: ResourceAddress,
-        account: ComponentAddress,
-    ) -> &mut Self {
-        self.add_instruction(Instruction::CallMethod {
-            component_address: account,
-            method_name: "create_proof".to_string(),
-            arg: to_struct!(resource_address),
-        })
-        .0
-    }
-
-    /// Creates resource proof from an account.
-    pub fn create_proof_from_account_by_amount(
-        &mut self,
-        amount: Decimal,
-        resource_address: ResourceAddress,
-        account: ComponentAddress,
-    ) -> &mut Self {
-        self.add_instruction(Instruction::CallMethod {
-            component_address: account,
-            method_name: "create_proof_by_amount".to_string(),
-            arg: to_struct!(amount, resource_address),
-        })
-        .0
-    }
-
-    /// Creates resource proof from an account.
-    pub fn create_proof_from_account_by_ids(
-        &mut self,
-        ids: &BTreeSet<NonFungibleId>,
-        resource_address: ResourceAddress,
-        account: ComponentAddress,
-    ) -> &mut Self {
-        self.add_instruction(Instruction::CallMethod {
-            component_address: account,
-            method_name: "create_proof_by_ids".to_string(),
-            arg: to_struct!(ids.clone(), resource_address),
-        })
-        .0
-    }
-
-    //===============================
-    // private methods below
-    //===============================
-
-    fn parse_args(
-        &mut self,
-        types: &[Type],
-        args: Vec<String>,
-        account: Option<ComponentAddress>,
-    ) -> Result<Vec<Vec<u8>>, BuildArgsError> {
-        let mut encoded = Vec::new();
-
-        for (i, t) in types.iter().enumerate() {
-            let arg = args
-                .get(i)
-                .ok_or_else(|| BuildArgsError::MissingArgument(i, t.clone()))?;
-            let res = match t {
-                Type::Bool => self.parse_basic_ty::<bool>(i, t, arg),
-                Type::I8 => self.parse_basic_ty::<i8>(i, t, arg),
-                Type::I16 => self.parse_basic_ty::<i16>(i, t, arg),
-                Type::I32 => self.parse_basic_ty::<i32>(i, t, arg),
-                Type::I64 => self.parse_basic_ty::<i64>(i, t, arg),
-                Type::I128 => self.parse_basic_ty::<i128>(i, t, arg),
-                Type::U8 => self.parse_basic_ty::<u8>(i, t, arg),
-                Type::U16 => self.parse_basic_ty::<u16>(i, t, arg),
-                Type::U32 => self.parse_basic_ty::<u32>(i, t, arg),
-                Type::U64 => self.parse_basic_ty::<u64>(i, t, arg),
-                Type::U128 => self.parse_basic_ty::<u128>(i, t, arg),
-                Type::String => self.parse_basic_ty::<String>(i, t, arg),
-                Type::Custom { type_id, .. } => self.parse_custom_ty(i, t, arg, *type_id, account),
-                _ => Err(BuildArgsError::UnsupportedType(i, t.clone())),
-            };
-            encoded.push(res?);
-=======
     pub fn header(mut self, header: TransactionHeader) -> Self {
         self.header = Some(header);
         self
@@ -748,7 +43,6 @@
         NotarizedTransaction {
             signed_intent: self.signed_transaction_intent(),
             notary_signature: self.notary_signature.clone().expect("Not notarized"),
->>>>>>> 0dba6fd9
         }
     }
 
