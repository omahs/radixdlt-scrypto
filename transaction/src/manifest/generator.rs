--- conflicted
+++ resolved
@@ -721,14 +721,6 @@
             method_name: NON_FUNGIBLE_RESOURCE_MANAGER_MINT_UUID_IDENT.to_string(),
             args: generate_args(args, resolver, bech32_decoder, blobs)?,
         },
-<<<<<<< HEAD
-=======
-        ast::Instruction::SetPackageRoyaltyConfig { address, args } => InstructionV1::CallMethod {
-            address: generate_dynamic_global_address(address, bech32_decoder, resolver)?,
-            method_name: PACKAGE_SET_ROYALTY_IDENT.to_string(),
-            args: generate_args(args, resolver, bech32_decoder, blobs)?,
-        },
->>>>>>> cd084ece
         ast::Instruction::ClaimPackageRoyalty { address, args } => InstructionV1::CallMethod {
             address: generate_dynamic_global_address(address, bech32_decoder, resolver)?,
             method_name: PACKAGE_CLAIM_ROYALTIES_IDENT.to_string(),
