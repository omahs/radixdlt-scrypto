use radix_engine_interface::address::Bech32Decoder;
use radix_engine_interface::core::NetworkDefinition;
use radix_engine_interface::crypto::hash;

use sbor::rust::collections::BTreeMap;

use crate::manifest::*;
use crate::model::TransactionManifest;

#[derive(Debug, Clone, PartialEq, Eq)]
pub enum CompileError {
    LexerError(lexer::LexerError),
    ParserError(parser::ParserError),
    GeneratorError(generator::GeneratorError),
}

pub fn compile(
    s: &str,
    network: &NetworkDefinition,
    blobs: Vec<Vec<u8>>,
) -> Result<TransactionManifest, CompileError> {
    let bech32_decoder = Bech32Decoder::new(network);

    let tokens = lexer::tokenize(s).map_err(CompileError::LexerError)?;
    let instructions = parser::Parser::new(tokens)
        .parse_manifest()
        .map_err(CompileError::ParserError)?;
    let mut blobs_by_hash = BTreeMap::new();
    for blob in blobs {
        blobs_by_hash.insert(hash(&blob), blob);
    }
    generator::generate_manifest(&instructions, &bech32_decoder, blobs_by_hash)
        .map_err(CompileError::GeneratorError)
}

#[cfg(test)]
mod tests {
    use super::*;
    use crate::model::BasicInstruction;
    use radix_engine_interface::core::Expression;
    use radix_engine_interface::data::*;
    use radix_engine_interface::math::Decimal;
    use radix_engine_interface::model::*;
    use sbor::rust::collections::*;

    #[test]
    fn test_compile() {
        let bech32_decoder = Bech32Decoder::new(&NetworkDefinition::simulator());
<<<<<<< HEAD
        let manifest = include_str!("../../examples/test-cases/complex.rtm");
=======
        let manifest = include_str!("../../examples/resource_move.rtm");
>>>>>>> a60fb619
        let blobs = vec![
            include_bytes!("../../examples/test-cases/code.blob").to_vec(),
            include_bytes!("../../examples/test-cases/abi.blob").to_vec(),
        ];

        let component1 = bech32_decoder
            .validate_and_decode_component_address(
                "account_sim1q02r73u7nv47h80e30pc3q6ylsj7mgvparm3pnsm780qgsy064",
            )
            .unwrap();
        let component2 = bech32_decoder
            .validate_and_decode_component_address(
                "component_sim1q2f9vmyrmeladvz0ejfttcztqv3genlsgpu9vue83mcs835hum",
            )
            .unwrap();

        assert_eq!(
            crate::manifest::compile(manifest, &NetworkDefinition::simulator(), blobs)
                .unwrap()
                .instructions,
            vec![
                BasicInstruction::CallMethod {
                    component_address: component1,
                    method_name: "withdraw_by_amount".to_string(),
                    args: args!(
                        Decimal::from(5u32),
                        bech32_decoder
                            .validate_and_decode_resource_address(
                                "resource_sim1qqqqqqqqqqqqqqqqqqqqqqqqqqqqqqqqqqqqqqqqqqzqu57yag"
                            )
                            .unwrap()
                    )
                },
                BasicInstruction::TakeFromWorktopByAmount {
                    amount: Decimal::from(2),
                    resource_address: bech32_decoder
                        .validate_and_decode_resource_address(
                            "resource_sim1qqqqqqqqqqqqqqqqqqqqqqqqqqqqqqqqqqqqqqqqqqzqu57yag"
                        )
                        .unwrap(),
                },
                BasicInstruction::CallMethod {
                    component_address: component2,
                    method_name: "buy_gumball".to_string(),
                    args: args!(Bucket(512))
                },
                BasicInstruction::AssertWorktopContainsByAmount {
                    amount: Decimal::from(3),
                    resource_address: bech32_decoder
                        .validate_and_decode_resource_address(
                            "resource_sim1qqqqqqqqqqqqqqqqqqqqqqqqqqqqqqqqqqqqqqqqqqzqu57yag"
                        )
                        .unwrap(),
                },
                BasicInstruction::AssertWorktopContains {
                    resource_address: bech32_decoder
                        .validate_and_decode_resource_address(
                            "resource_sim1qzhdk7tq68u8msj38r6v6yqa5myc64ejx3ud20zlh9gseqtux6"
                        )
                        .unwrap(),
                },
                BasicInstruction::TakeFromWorktop {
                    resource_address: bech32_decoder
                        .validate_and_decode_resource_address(
                            "resource_sim1qqqqqqqqqqqqqqqqqqqqqqqqqqqqqqqqqqqqqqqqqqzqu57yag"
                        )
                        .unwrap(),
                },
                BasicInstruction::CreateProofFromBucket { bucket_id: 513 },
                BasicInstruction::CloneProof { proof_id: 514 },
                BasicInstruction::DropProof { proof_id: 514 },
                BasicInstruction::DropProof { proof_id: 515 },
                BasicInstruction::CallMethod {
                    component_address: component1,
                    method_name: "create_proof_by_amount".to_string(),
                    args: args!(
                        Decimal::from(5u32),
                        bech32_decoder
                            .validate_and_decode_resource_address(
                                "resource_sim1qqqqqqqqqqqqqqqqqqqqqqqqqqqqqqqqqqqqqqqqqqzqu57yag"
                            )
                            .unwrap()
                    )
                },
                BasicInstruction::PopFromAuthZone,
                BasicInstruction::DropProof { proof_id: 516 },
                BasicInstruction::ReturnToWorktop { bucket_id: 513 },
                BasicInstruction::TakeFromWorktopByIds {
                    ids: BTreeSet::from([NonFungibleId::U32(1)]),
                    resource_address: bech32_decoder
                        .validate_and_decode_resource_address(
                            "resource_sim1qqqqqqqqqqqqqqqqqqqqqqqqqqqqqqqqqqqqqqqqqqzqu57yag"
                        )
                        .unwrap()
                },
                BasicInstruction::DropAllProofs,
                BasicInstruction::CallMethod {
                    component_address: component1,
                    method_name: "deposit_batch".to_string(),
                    args: args!(Expression("ENTIRE_WORKTOP".to_owned()))
                },
            ]
        );
    }
<<<<<<< HEAD

    #[test]
    fn test_call_method() {
        let manifest = include_str!("../../examples/test-cases/call_method.rtm");
        crate::manifest::compile(manifest, &NetworkDefinition::simulator(), Vec::new()).unwrap();
    }

    #[test]
    fn test_call_function() {
        let manifest = include_str!("../../examples/test-cases/call_function.rtm");
        crate::manifest::compile(manifest, &NetworkDefinition::simulator(), Vec::new()).unwrap();
    }
=======
>>>>>>> a60fb619
}<|MERGE_RESOLUTION|>--- conflicted
+++ resolved
@@ -46,11 +46,7 @@
     #[test]
     fn test_compile() {
         let bech32_decoder = Bech32Decoder::new(&NetworkDefinition::simulator());
-<<<<<<< HEAD
-        let manifest = include_str!("../../examples/test-cases/complex.rtm");
-=======
-        let manifest = include_str!("../../examples/resource_move.rtm");
->>>>>>> a60fb619
+        let manifest = include_str!("../../examples/test-cases/resource_move.rtm");
         let blobs = vec![
             include_bytes!("../../examples/test-cases/code.blob").to_vec(),
             include_bytes!("../../examples/test-cases/abi.blob").to_vec(),
@@ -155,19 +151,4 @@
             ]
         );
     }
-<<<<<<< HEAD
-
-    #[test]
-    fn test_call_method() {
-        let manifest = include_str!("../../examples/test-cases/call_method.rtm");
-        crate::manifest::compile(manifest, &NetworkDefinition::simulator(), Vec::new()).unwrap();
-    }
-
-    #[test]
-    fn test_call_function() {
-        let manifest = include_str!("../../examples/test-cases/call_function.rtm");
-        crate::manifest::compile(manifest, &NetworkDefinition::simulator(), Vec::new()).unwrap();
-    }
-=======
->>>>>>> a60fb619
 }