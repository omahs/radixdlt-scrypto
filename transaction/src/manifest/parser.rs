use crate::manifest::ast::{Instruction, Type, Value};
use crate::manifest::enums::KNOWN_ENUM_DISCRIMINATORS;
use crate::manifest::lexer::{Token, TokenKind};

#[derive(Debug, Clone, PartialEq, Eq)]
pub enum ParserError {
    UnexpectedEof,
    UnexpectedToken(Token),
    InvalidNumberOfValues { actual: usize, expected: usize },
    InvalidNumberOfTypes { actual: usize, expected: usize },
    InvalidHex(String),
    MissingEnumDiscriminator,
    InvalidEnumDiscriminator,
    UnknownEnumDiscriminator(String),
}

pub struct Parser {
    tokens: Vec<Token>,
    current: usize,
}

#[macro_export]
macro_rules! advance_ok {
    ( $self:expr, $v:expr ) => {{
        $self.advance()?;
        Ok($v)
    }};
}

#[macro_export]
macro_rules! advance_match {
    ( $self:expr, $expected:expr ) => {{
        let token = $self.advance()?;
        if token.kind != $expected {
            return Err(ParserError::UnexpectedToken(token));
        }
    }};
}

impl Parser {
    pub fn new(tokens: Vec<Token>) -> Self {
        Self { tokens, current: 0 }
    }

    pub fn is_eof(&self) -> bool {
        self.current == self.tokens.len()
    }

    pub fn peek(&mut self) -> Result<Token, ParserError> {
        self.tokens
            .get(self.current)
            .cloned()
            .ok_or(ParserError::UnexpectedEof)
    }

    pub fn advance(&mut self) -> Result<Token, ParserError> {
        let token = self.peek()?;
        self.current += 1;
        Ok(token)
    }

    pub fn parse_manifest(&mut self) -> Result<Vec<Instruction>, ParserError> {
        let mut instructions = Vec::<Instruction>::new();

        while !self.is_eof() {
            instructions.push(self.parse_instruction()?);
        }

        Ok(instructions)
    }

    fn parse_values_till_semicolon(&mut self) -> Result<Vec<Value>, ParserError> {
        let mut values = Vec::new();
        while self.peek()?.kind != TokenKind::Semicolon {
            values.push(self.parse_value()?);
        }
        Ok(values)
    }

    pub fn parse_instruction(&mut self) -> Result<Instruction, ParserError> {
        let token = self.advance()?;
        let instruction = match token.kind {
            TokenKind::TakeFromWorktop => Instruction::TakeFromWorktop {
                resource_address: self.parse_value()?,
                amount: self.parse_value()?,
                new_bucket: self.parse_value()?,
            },
            TokenKind::TakeNonFungiblesFromWorktop => Instruction::TakeNonFungiblesFromWorktop {
                resource_address: self.parse_value()?,
                ids: self.parse_value()?,
                new_bucket: self.parse_value()?,
            },
            TokenKind::TakeAllFromWorktop => Instruction::TakeAllFromWorktop {
                resource_address: self.parse_value()?,
                new_bucket: self.parse_value()?,
            },
            TokenKind::ReturnToWorktop => Instruction::ReturnToWorktop {
                bucket: self.parse_value()?,
            },
            TokenKind::AssertWorktopContains => Instruction::AssertWorktopContains {
                resource_address: self.parse_value()?,
                amount: self.parse_value()?,
            },
            TokenKind::AssertWorktopContainsNonFungibles => {
                Instruction::AssertWorktopContainsNonFungibles {
                    resource_address: self.parse_value()?,
                    ids: self.parse_value()?,
                }
            }
            TokenKind::PopFromAuthZone => Instruction::PopFromAuthZone {
                new_proof: self.parse_value()?,
            },
            TokenKind::PushToAuthZone => Instruction::PushToAuthZone {
                proof: self.parse_value()?,
            },
            TokenKind::ClearAuthZone => Instruction::ClearAuthZone,
            TokenKind::CreateProofFromAuthZone => Instruction::CreateProofFromAuthZone {
                resource_address: self.parse_value()?,
                new_proof: self.parse_value()?,
            },
            TokenKind::CreateProofFromAuthZoneOfAmount => {
                Instruction::CreateProofFromAuthZoneOfAmount {
                    resource_address: self.parse_value()?,
                    amount: self.parse_value()?,
                    new_proof: self.parse_value()?,
                }
            }
            TokenKind::CreateProofFromAuthZoneOfNonFungibles => {
                Instruction::CreateProofFromAuthZoneOfNonFungibles {
                    resource_address: self.parse_value()?,
                    ids: self.parse_value()?,
                    new_proof: self.parse_value()?,
                }
            }
            TokenKind::CreateProofFromAuthZoneOfAll => Instruction::CreateProofFromAuthZoneOfAll {
                resource_address: self.parse_value()?,
                new_proof: self.parse_value()?,
            },
            TokenKind::ClearSignatureProofs => Instruction::ClearSignatureProofs,

            TokenKind::CreateProofFromBucket => Instruction::CreateProofFromBucket {
                bucket: self.parse_value()?,
                new_proof: self.parse_value()?,
            },
            TokenKind::CreateProofFromBucketOfAmount => {
                Instruction::CreateProofFromBucketOfAmount {
                    bucket: self.parse_value()?,
                    amount: self.parse_value()?,
                    new_proof: self.parse_value()?,
                }
            }
            TokenKind::CreateProofFromBucketOfNonFungibles => {
                Instruction::CreateProofFromBucketOfNonFungibles {
                    bucket: self.parse_value()?,
                    ids: self.parse_value()?,
                    new_proof: self.parse_value()?,
                }
            }
            TokenKind::CreateProofFromBucketOfAll => Instruction::CreateProofFromBucketOfAll {
                bucket: self.parse_value()?,
                new_proof: self.parse_value()?,
            },
            TokenKind::BurnResource => Instruction::BurnResource {
                bucket: self.parse_value()?,
            },

            TokenKind::CloneProof => Instruction::CloneProof {
                proof: self.parse_value()?,
                new_proof: self.parse_value()?,
            },
            TokenKind::DropProof => Instruction::DropProof {
                proof: self.parse_value()?,
            },
            TokenKind::CallFunction => Instruction::CallFunction {
                package_address: self.parse_value()?,
                blueprint_name: self.parse_value()?,
                function_name: self.parse_value()?,
                args: self.parse_values_till_semicolon()?,
            },
            TokenKind::CallMethod => Instruction::CallMethod {
                address: self.parse_value()?,
                method_name: self.parse_value()?,
                args: self.parse_values_till_semicolon()?,
            },
            TokenKind::RecallResource => Instruction::RecallResource {
                vault_id: self.parse_value()?,
                amount: self.parse_value()?,
            },
            TokenKind::DropAllProofs => Instruction::DropAllProofs,

            /* Call function aliases */
            TokenKind::PublishPackage => Instruction::PublishPackage {
                args: self.parse_values_till_semicolon()?,
            },
            TokenKind::PublishPackageAdvanced => Instruction::PublishPackageAdvanced {
<<<<<<< HEAD
                args: self.parse_values_till_semicolon()?,
=======
                code: self.parse_value()?,
                schema: self.parse_value()?,
                royalty_config: self.parse_value()?,
                metadata: self.parse_value()?,
                authority_rules: self.parse_value()?,
>>>>>>> a9a59170
            },
            TokenKind::CreateFungibleResource => Instruction::CreateFungibleResource {
                args: self.parse_values_till_semicolon()?,
            },
            TokenKind::CreateFungibleResourceWithInitialSupply => {
                Instruction::CreateFungibleResourceWithInitialSupply {
                    args: self.parse_values_till_semicolon()?,
                }
            }
            TokenKind::CreateNonFungibleResource => Instruction::CreateNonFungibleResource {
                args: self.parse_values_till_semicolon()?,
            },
            TokenKind::CreateNonFungibleResourceWithInitialSupply => {
                Instruction::CreateNonFungibleResourceWithInitialSupply {
                    args: self.parse_values_till_semicolon()?,
                }
            }
            TokenKind::CreateAccessController => Instruction::CreateAccessController {
                args: self.parse_values_till_semicolon()?,
            },
            TokenKind::CreateIdentity => Instruction::CreateIdentity {
                args: self.parse_values_till_semicolon()?,
            },
            TokenKind::CreateIdentityAdvanced => Instruction::CreateIdentityAdvanced {
                args: self.parse_values_till_semicolon()?,
            },
            TokenKind::CreateAccount => Instruction::CreateAccount {
                args: self.parse_values_till_semicolon()?,
            },
            TokenKind::CreateAccountAdvanced => Instruction::CreateAccountAdvanced {
                args: self.parse_values_till_semicolon()?,
            },

            /* Call non-main method aliases */
            TokenKind::SetMetadata => Instruction::SetMetadata {
                address: self.parse_value()?,
                args: self.parse_values_till_semicolon()?,
            },
            TokenKind::RemoveMetadata => Instruction::RemoveMetadata {
                address: self.parse_value()?,
                args: self.parse_values_till_semicolon()?,
            },
            TokenKind::SetComponentRoyaltyConfig => Instruction::SetComponentRoyaltyConfig {
                address: self.parse_value()?,
                args: self.parse_values_till_semicolon()?,
            },
            TokenKind::ClaimComponentRoyalty => Instruction::ClaimComponentRoyalty {
                address: self.parse_value()?,
                args: self.parse_values_till_semicolon()?,
            },
<<<<<<< HEAD
            TokenKind::SetMethodAccessRule => Instruction::SetMethodAccessRule {
                address: self.parse_value()?,
                args: self.parse_values_till_semicolon()?,
            },
            TokenKind::SetGroupAccessRule => Instruction::SetGroupAccessRule {
                address: self.parse_value()?,
                args: self.parse_values_till_semicolon()?,
            },
            TokenKind::SetGroupMutability => Instruction::SetGroupMutability {
                address: self.parse_value()?,
                args: self.parse_values_till_semicolon()?,
=======
            TokenKind::SetAuthorityAccessRule => Instruction::SetGroupAccessRule {
                entity_address: self.parse_value()?,
                object_key: self.parse_value()?,
                authority_key: self.parse_value()?,
                rule: self.parse_value()?,
            },
            TokenKind::SetAuthorityMutability => Instruction::SetGroupMutability {
                entity_address: self.parse_value()?,
                object_key: self.parse_value()?,
                authority_key: self.parse_value()?,
                mutability: self.parse_value()?,
>>>>>>> a9a59170
            },

            /* Call main method aliases */
            TokenKind::MintFungible => Instruction::MintFungible {
                address: self.parse_value()?,
                args: self.parse_values_till_semicolon()?,
            },
            TokenKind::MintNonFungible => Instruction::MintNonFungible {
                address: self.parse_value()?,
                args: self.parse_values_till_semicolon()?,
            },
            TokenKind::MintUuidNonFungible => Instruction::MintUuidNonFungible {
                address: self.parse_value()?,
                args: self.parse_values_till_semicolon()?,
            },
            TokenKind::SetPackageRoyaltyConfig => Instruction::SetPackageRoyaltyConfig {
                address: self.parse_value()?,
                args: self.parse_values_till_semicolon()?,
            },
            TokenKind::ClaimPackageRoyalty => Instruction::ClaimPackageRoyalty {
                address: self.parse_value()?,
                args: self.parse_values_till_semicolon()?,
            },
            TokenKind::CreateValidator => Instruction::CreateValidator {
<<<<<<< HEAD
                address: self.parse_value()?,
                args: self.parse_values_till_semicolon()?,
=======
                key: self.parse_value()?,
            },
            TokenKind::CreateAccessController => Instruction::CreateAccessController {
                controlled_asset: self.parse_value()?,
                rule_set: self.parse_value()?,
                timed_recovery_delay_in_minutes: self.parse_value()?,
            },
            TokenKind::CreateIdentity => Instruction::CreateIdentity {},
            TokenKind::CreateIdentityAdvanced => Instruction::CreateIdentityAdvanced {
                authority_rules: self.parse_value()?,
            },
            TokenKind::CreateAccount => Instruction::CreateAccount {},
            TokenKind::CreateAccountAdvanced => Instruction::CreateAccountAdvanced {
                config: self.parse_value()?,
>>>>>>> a9a59170
            },

            _ => {
                return Err(ParserError::UnexpectedToken(token));
            }
        };
        advance_match!(self, TokenKind::Semicolon);
        Ok(instruction)
    }

    pub fn parse_value(&mut self) -> Result<Value, ParserError> {
        let token = self.peek()?;
        match token.kind {
            // ==============
            // Basic Types
            // ==============
            TokenKind::BoolLiteral(value) => advance_ok!(self, Value::Bool(value)),
            TokenKind::U8Literal(value) => advance_ok!(self, Value::U8(value)),
            TokenKind::U16Literal(value) => advance_ok!(self, Value::U16(value)),
            TokenKind::U32Literal(value) => advance_ok!(self, Value::U32(value)),
            TokenKind::U64Literal(value) => advance_ok!(self, Value::U64(value)),
            TokenKind::U128Literal(value) => advance_ok!(self, Value::U128(value)),
            TokenKind::I8Literal(value) => advance_ok!(self, Value::I8(value)),
            TokenKind::I16Literal(value) => advance_ok!(self, Value::I16(value)),
            TokenKind::I32Literal(value) => advance_ok!(self, Value::I32(value)),
            TokenKind::I64Literal(value) => advance_ok!(self, Value::I64(value)),
            TokenKind::I128Literal(value) => advance_ok!(self, Value::I128(value)),
            TokenKind::StringLiteral(value) => advance_ok!(self, Value::String(value)),
            TokenKind::Enum => self.parse_enum(),
            TokenKind::Array => self.parse_array(),
            TokenKind::Tuple => self.parse_tuple(),
            TokenKind::Map => self.parse_map(),

            // ==============
            // Aliases
            // ==============
            TokenKind::Some
            | TokenKind::None
            | TokenKind::Ok
            | TokenKind::Err
            | TokenKind::Bytes
            | TokenKind::NonFungibleGlobalId => self.parse_alias(),

            // ==============
            // Custom Types
            // ==============
            TokenKind::Address
            | TokenKind::Bucket
            | TokenKind::Proof
            | TokenKind::Expression
            | TokenKind::Blob
            | TokenKind::Decimal
            | TokenKind::PreciseDecimal
            | TokenKind::NonFungibleLocalId => self.parse_custom_types(),
            _ => Err(ParserError::UnexpectedToken(token)),
        }
    }

    pub fn parse_enum(&mut self) -> Result<Value, ParserError> {
        advance_match!(self, TokenKind::Enum);
        let mut discriminator_and_fields =
            self.parse_values_any(TokenKind::OpenParenthesis, TokenKind::CloseParenthesis)?;
        let discriminator = match discriminator_and_fields.get(0) {
            Some(Value::U8(discriminator)) => Ok(*discriminator),
            Some(Value::String(discriminator)) => KNOWN_ENUM_DISCRIMINATORS
                .get(discriminator.as_str())
                .cloned()
                .ok_or(ParserError::UnknownEnumDiscriminator(discriminator.clone())),
            Some(_) => Err(ParserError::InvalidEnumDiscriminator),
            None => Err(ParserError::MissingEnumDiscriminator),
        }?;
        discriminator_and_fields.remove(0);
        Ok(Value::Enum(discriminator, discriminator_and_fields))
    }

    pub fn parse_array(&mut self) -> Result<Value, ParserError> {
        advance_match!(self, TokenKind::Array);
        let generics = self.parse_generics(1)?;
        Ok(Value::Array(
            generics[0],
            self.parse_values_any(TokenKind::OpenParenthesis, TokenKind::CloseParenthesis)?,
        ))
    }

    pub fn parse_tuple(&mut self) -> Result<Value, ParserError> {
        advance_match!(self, TokenKind::Tuple);
        Ok(Value::Tuple(self.parse_values_any(
            TokenKind::OpenParenthesis,
            TokenKind::CloseParenthesis,
        )?))
    }

    pub fn parse_map(&mut self) -> Result<Value, ParserError> {
        advance_match!(self, TokenKind::Map);
        let generics = self.parse_generics(2)?;
        Ok(Value::Map(
            generics[0],
            generics[1],
            self.parse_values_any(TokenKind::OpenParenthesis, TokenKind::CloseParenthesis)?,
        ))
    }

    pub fn parse_alias(&mut self) -> Result<Value, ParserError> {
        let token = self.advance()?;
        match token.kind {
            TokenKind::Some => Ok(Value::Some(Box::new(self.parse_values_one()?))),
            TokenKind::None => Ok(Value::None),
            TokenKind::Ok => Ok(Value::Ok(Box::new(self.parse_values_one()?))),
            TokenKind::Err => Ok(Value::Err(Box::new(self.parse_values_one()?))),
            TokenKind::Bytes => Ok(Value::Bytes(Box::new(self.parse_values_one()?))),
            TokenKind::NonFungibleGlobalId => Ok(Value::NonFungibleGlobalId(Box::new(
                self.parse_values_one()?,
            ))),
            _ => Err(ParserError::UnexpectedToken(token)),
        }
    }

    pub fn parse_custom_types(&mut self) -> Result<Value, ParserError> {
        let token = self.advance()?;
        match token.kind {
            TokenKind::Address => Ok(Value::Address(self.parse_values_one()?.into())),
            TokenKind::Bucket => Ok(Value::Bucket(self.parse_values_one()?.into())),
            TokenKind::Proof => Ok(Value::Proof(self.parse_values_one()?.into())),
            TokenKind::Expression => Ok(Value::Expression(self.parse_values_one()?.into())),
            TokenKind::Blob => Ok(Value::Blob(self.parse_values_one()?.into())),
            TokenKind::Decimal => Ok(Value::Decimal(self.parse_values_one()?.into())),
            TokenKind::PreciseDecimal => Ok(Value::PreciseDecimal(self.parse_values_one()?.into())),
            TokenKind::NonFungibleLocalId => {
                Ok(Value::NonFungibleLocalId(self.parse_values_one()?.into()))
            }

            _ => Err(ParserError::UnexpectedToken(token)),
        }
    }

    /// Parse a comma-separated value list, enclosed by a pair of marks.
    fn parse_values_any(
        &mut self,
        open: TokenKind,
        close: TokenKind,
    ) -> Result<Vec<Value>, ParserError> {
        advance_match!(self, open);
        let mut values = Vec::new();
        while self.peek()?.kind != close {
            values.push(self.parse_value()?);
            if self.peek()?.kind != close {
                advance_match!(self, TokenKind::Comma);
            }
        }
        advance_match!(self, close);
        Ok(values)
    }

    fn parse_values_one(&mut self) -> Result<Value, ParserError> {
        let values =
            self.parse_values_any(TokenKind::OpenParenthesis, TokenKind::CloseParenthesis)?;
        if values.len() != 1 {
            Err(ParserError::InvalidNumberOfValues {
                actual: values.len(),
                expected: 1,
            })
        } else {
            Ok(values[0].clone())
        }
    }

    fn parse_generics(&mut self, n: usize) -> Result<Vec<Type>, ParserError> {
        advance_match!(self, TokenKind::LessThan);
        let mut types = Vec::new();
        while self.peek()?.kind != TokenKind::GreaterThan {
            types.push(self.parse_type()?);
            if self.peek()?.kind != TokenKind::GreaterThan {
                advance_match!(self, TokenKind::Comma);
            }
        }
        advance_match!(self, TokenKind::GreaterThan);

        if types.len() != n {
            Err(ParserError::InvalidNumberOfTypes {
                expected: n,
                actual: types.len(),
            })
        } else {
            Ok(types)
        }
    }

    fn parse_type(&mut self) -> Result<Type, ParserError> {
        let token = self.advance()?;
        match &token.kind {
            TokenKind::Bool => Ok(Type::Bool),
            TokenKind::I8 => Ok(Type::I8),
            TokenKind::I16 => Ok(Type::I16),
            TokenKind::I32 => Ok(Type::I32),
            TokenKind::I64 => Ok(Type::I64),
            TokenKind::I128 => Ok(Type::I128),
            TokenKind::U8 => Ok(Type::U8),
            TokenKind::U16 => Ok(Type::U16),
            TokenKind::U32 => Ok(Type::U32),
            TokenKind::U64 => Ok(Type::U64),
            TokenKind::U128 => Ok(Type::U128),
            TokenKind::String => Ok(Type::String),
            TokenKind::Enum => Ok(Type::Enum),
            TokenKind::Array => Ok(Type::Array),
            TokenKind::Tuple => Ok(Type::Tuple),

            // Alias
            TokenKind::Bytes => Ok(Type::Bytes),
            TokenKind::NonFungibleGlobalId => Ok(Type::NonFungibleGlobalId),

            // Custom types
            TokenKind::Address => Ok(Type::Address),
            TokenKind::Bucket => Ok(Type::Bucket),
            TokenKind::Proof => Ok(Type::Proof),
            TokenKind::Expression => Ok(Type::Expression),
            TokenKind::Blob => Ok(Type::Blob),
            TokenKind::Decimal => Ok(Type::Decimal),
            TokenKind::PreciseDecimal => Ok(Type::PreciseDecimal),
            TokenKind::NonFungibleLocalId => Ok(Type::NonFungibleLocalId),

            _ => Err(ParserError::UnexpectedToken(token)),
        }
    }
}

#[cfg(test)]
mod tests {
    use super::*;
    use crate::manifest::lexer::{tokenize, Span};

    #[macro_export]
    macro_rules! parse_instruction_ok {
        ( $s:expr, $expected:expr ) => {{
            let mut parser = Parser::new(tokenize($s).unwrap());
            assert_eq!(parser.parse_instruction(), Ok($expected));
            assert!(parser.is_eof());
        }};
    }

    #[macro_export]
    macro_rules! parse_value_ok {
        ( $s:expr, $expected:expr ) => {{
            let mut parser = Parser::new(tokenize($s).unwrap());
            assert_eq!(parser.parse_value(), Ok($expected));
            assert!(parser.is_eof());
        }};
    }

    #[macro_export]
    macro_rules! parse_value_error {
        ( $s:expr, $expected:expr ) => {{
            let mut parser = Parser::new(tokenize($s).unwrap());
            match parser.parse_value() {
                Ok(_) => {
                    panic!("Expected {:?} but no error is thrown", $expected);
                }
                Err(e) => {
                    assert_eq!(e, $expected);
                }
            }
        }};
    }

    #[test]
    fn test_literals() {
        parse_value_ok!(r#"true"#, Value::Bool(true));
        parse_value_ok!(r#"false"#, Value::Bool(false));
        parse_value_ok!(r#"1i8"#, Value::I8(1));
        parse_value_ok!(r#"1i16"#, Value::I16(1));
        parse_value_ok!(r#"1i32"#, Value::I32(1));
        parse_value_ok!(r#"1i64"#, Value::I64(1));
        parse_value_ok!(r#"1i128"#, Value::I128(1));
        parse_value_ok!(r#"1u8"#, Value::U8(1));
        parse_value_ok!(r#"1u16"#, Value::U16(1));
        parse_value_ok!(r#"1u32"#, Value::U32(1));
        parse_value_ok!(r#"1u64"#, Value::U64(1));
        parse_value_ok!(r#"1u128"#, Value::U128(1));
        parse_value_ok!(r#""test""#, Value::String("test".into()));
    }

    #[test]
    fn test_enum() {
        parse_value_ok!(
            r#"Enum(0u8, "Hello", 123u8)"#,
            Value::Enum(0, vec![Value::String("Hello".into()), Value::U8(123)],)
        );
        parse_value_ok!(r#"Enum(0u8)"#, Value::Enum(0, Vec::new()));
    }

    #[test]
    fn test_array() {
        parse_value_ok!(
            r#"Array<U8>(1u8, 2u8)"#,
            Value::Array(Type::U8, vec![Value::U8(1), Value::U8(2)])
        );
    }

    #[test]
    fn test_tuple() {
        parse_value_ok!(
            r#"Tuple("Hello", 123u8)"#,
            Value::Tuple(vec![Value::String("Hello".into()), Value::U8(123),])
        );
        parse_value_ok!(r#"Tuple()"#, Value::Tuple(Vec::new()));
        parse_value_ok!(
            r#"Tuple(1u8, 2u8)"#,
            Value::Tuple(vec![Value::U8(1), Value::U8(2)])
        );
    }

    #[test]
    fn test_map() {
        parse_value_ok!(
            r#"Map<String, U8>("Hello", 123u8)"#,
            Value::Map(
                Type::String,
                Type::U8,
                vec![Value::String("Hello".into()), Value::U8(123)]
            )
        );
    }

    #[test]
    fn test_failures() {
        parse_value_error!(r#"Enum(0u8"#, ParserError::UnexpectedEof);
        parse_value_error!(
            r#"Enum(0u8>"#,
            ParserError::UnexpectedToken(Token {
                kind: TokenKind::GreaterThan,
                span: Span { start: 8, end: 9 }
            })
        );
        parse_value_error!(
            r#"Address("abc", "def")"#,
            ParserError::InvalidNumberOfValues {
                actual: 2,
                expected: 1
            }
        );
    }

    // Instruction parsing tests have been removed as they're largely outdated (inconsistent with the data model),
    // which may lead developers to invalid syntax.
    //
    // It's also not very useful as instruction parsing basically calls `parse_value` recursively
    //
    // That said, all manifest instructions should be tested in `generator.rs` and `e2e.rs`.
}<|MERGE_RESOLUTION|>--- conflicted
+++ resolved
@@ -193,15 +193,7 @@
                 args: self.parse_values_till_semicolon()?,
             },
             TokenKind::PublishPackageAdvanced => Instruction::PublishPackageAdvanced {
-<<<<<<< HEAD
-                args: self.parse_values_till_semicolon()?,
-=======
-                code: self.parse_value()?,
-                schema: self.parse_value()?,
-                royalty_config: self.parse_value()?,
-                metadata: self.parse_value()?,
-                authority_rules: self.parse_value()?,
->>>>>>> a9a59170
+                args: self.parse_values_till_semicolon()?,
             },
             TokenKind::CreateFungibleResource => Instruction::CreateFungibleResource {
                 args: self.parse_values_till_semicolon()?,
@@ -252,31 +244,13 @@
                 address: self.parse_value()?,
                 args: self.parse_values_till_semicolon()?,
             },
-<<<<<<< HEAD
-            TokenKind::SetMethodAccessRule => Instruction::SetMethodAccessRule {
-                address: self.parse_value()?,
-                args: self.parse_values_till_semicolon()?,
-            },
-            TokenKind::SetGroupAccessRule => Instruction::SetGroupAccessRule {
-                address: self.parse_value()?,
-                args: self.parse_values_till_semicolon()?,
-            },
-            TokenKind::SetGroupMutability => Instruction::SetGroupMutability {
-                address: self.parse_value()?,
-                args: self.parse_values_till_semicolon()?,
-=======
-            TokenKind::SetAuthorityAccessRule => Instruction::SetGroupAccessRule {
-                entity_address: self.parse_value()?,
-                object_key: self.parse_value()?,
-                authority_key: self.parse_value()?,
-                rule: self.parse_value()?,
-            },
-            TokenKind::SetAuthorityMutability => Instruction::SetGroupMutability {
-                entity_address: self.parse_value()?,
-                object_key: self.parse_value()?,
-                authority_key: self.parse_value()?,
-                mutability: self.parse_value()?,
->>>>>>> a9a59170
+            TokenKind::SetAuthorityAccessRule => Instruction::SetAuthorityAccessRule {
+                address: self.parse_value()?,
+                args: self.parse_values_till_semicolon()?,
+            },
+            TokenKind::SetAuthorityMutability => Instruction::SetAuthorityMutability {
+                address: self.parse_value()?,
+                args: self.parse_values_till_semicolon()?,
             },
 
             /* Call main method aliases */
@@ -301,25 +275,8 @@
                 args: self.parse_values_till_semicolon()?,
             },
             TokenKind::CreateValidator => Instruction::CreateValidator {
-<<<<<<< HEAD
-                address: self.parse_value()?,
-                args: self.parse_values_till_semicolon()?,
-=======
-                key: self.parse_value()?,
-            },
-            TokenKind::CreateAccessController => Instruction::CreateAccessController {
-                controlled_asset: self.parse_value()?,
-                rule_set: self.parse_value()?,
-                timed_recovery_delay_in_minutes: self.parse_value()?,
-            },
-            TokenKind::CreateIdentity => Instruction::CreateIdentity {},
-            TokenKind::CreateIdentityAdvanced => Instruction::CreateIdentityAdvanced {
-                authority_rules: self.parse_value()?,
-            },
-            TokenKind::CreateAccount => Instruction::CreateAccount {},
-            TokenKind::CreateAccountAdvanced => Instruction::CreateAccountAdvanced {
-                config: self.parse_value()?,
->>>>>>> a9a59170
+                address: self.parse_value()?,
+                args: self.parse_values_till_semicolon()?,
             },
 
             _ => {
