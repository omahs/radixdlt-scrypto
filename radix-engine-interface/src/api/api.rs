--- conflicted
+++ resolved
@@ -61,12 +61,9 @@
     + SysNativeInvokable<ComponentSetRoyaltyConfigInvocation, E>
     + SysNativeInvokable<ComponentClaimRoyaltyInvocation, E>
     + SysNativeInvokable<PackageSetRoyaltyConfigInvocation, E>
-<<<<<<< HEAD
     + SysNativeInvokable<PackageClaimRoyaltyInvocation, E>
-=======
     + SysNativeInvokable<PackagePublishNoOwnerInvocation, E>
     + SysNativeInvokable<PackagePublishWithOwnerInvocation, E>
->>>>>>> 5b13fa70
     + SysNativeInvokable<BucketTakeInvocation, E>
     + SysNativeInvokable<BucketPutInvocation, E>
     + SysNativeInvokable<BucketTakeNonFungiblesInvocation, E>
