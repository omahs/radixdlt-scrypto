--- conflicted
+++ resolved
@@ -13,13 +13,8 @@
     let package = test_runner.extract_and_publish_package("stored_external_component");
 
     // Act
-<<<<<<< HEAD
-    let manifest = ManifestBuilder::new(Network::LocalSimulator)
+    let manifest = ManifestBuilder::new(&NetworkDefinition::local_simulator())
         .lock_fee(10.into(), SYS_FAUCET_COMPONENT)
-=======
-    let manifest = ManifestBuilder::new(&NetworkDefinition::local_simulator())
-        .lock_fee(10.into(), SYSTEM_COMPONENT)
->>>>>>> b68a6c3e
         .call_function(package, "ExternalComponent", "create_and_call", args!())
         .build();
     let receipt = test_runner.execute_manifest(manifest, vec![]);
@@ -34,13 +29,8 @@
     let mut test_runner = TestRunner::new(true, &mut store);
     let (public_key, _, _) = test_runner.new_account();
     let package = test_runner.extract_and_publish_package("stored_external_component");
-<<<<<<< HEAD
-    let manifest1 = ManifestBuilder::new(Network::LocalSimulator)
+    let manifest1 = ManifestBuilder::new(&NetworkDefinition::local_simulator())
         .lock_fee(10.into(), SYS_FAUCET_COMPONENT)
-=======
-    let manifest1 = ManifestBuilder::new(&NetworkDefinition::local_simulator())
-        .lock_fee(10.into(), SYSTEM_COMPONENT)
->>>>>>> b68a6c3e
         .call_function(package, "ExternalComponent", "create", args!())
         .build();
     let receipt1 = test_runner.execute_manifest(manifest1, vec![]);
@@ -55,13 +45,8 @@
         .new_component_addresses[1];
 
     // Act
-<<<<<<< HEAD
-    let manifest2 = ManifestBuilder::new(Network::LocalSimulator)
+    let manifest2 = ManifestBuilder::new(&NetworkDefinition::local_simulator())
         .lock_fee(10.into(), SYS_FAUCET_COMPONENT)
-=======
-    let manifest2 = ManifestBuilder::new(&NetworkDefinition::local_simulator())
-        .lock_fee(10.into(), SYSTEM_COMPONENT)
->>>>>>> b68a6c3e
         .call_method(component0, "func", args!())
         .build();
     let receipt2 = test_runner.execute_manifest(manifest2, vec![public_key]);
@@ -70,13 +55,8 @@
     receipt2.expect_success();
 
     // Act
-<<<<<<< HEAD
-    let manifest2 = ManifestBuilder::new(Network::LocalSimulator)
+    let manifest2 = ManifestBuilder::new(&NetworkDefinition::local_simulator())
         .lock_fee(10.into(), SYS_FAUCET_COMPONENT)
-=======
-    let manifest2 = ManifestBuilder::new(&NetworkDefinition::local_simulator())
-        .lock_fee(10.into(), SYSTEM_COMPONENT)
->>>>>>> b68a6c3e
         .call_method(component1, "func", args!())
         .build();
     let receipt2 = test_runner.execute_manifest(manifest2, vec![public_key]);
