use radix_engine::engine::{ApplicationError, KernelError, RuntimeError};
use radix_engine::ledger::TypedInMemorySubstateStore;
use radix_engine::model::PackageError;
use radix_engine::wasm::*;
use sbor::Type;
use scrypto::abi::*;
use scrypto::core::NetworkDefinition;
use scrypto::prelude::*;
use scrypto_unit::*;
use transaction::builder::ManifestBuilder;

#[test]
fn test_publish_package_from_scrypto() {
    let mut store = TypedInMemorySubstateStore::with_bootstrap();
    let mut test_runner = TestRunner::new(true, &mut store);
    let package = test_runner.extract_and_publish_package("package");

<<<<<<< HEAD
    let manifest1 = ManifestBuilder::new(Network::LocalSimulator)
        .lock_fee(10.into(), SYS_FAUCET_COMPONENT)
=======
    let manifest1 = ManifestBuilder::new(&NetworkDefinition::local_simulator())
        .lock_fee(10.into(), SYSTEM_COMPONENT)
>>>>>>> b68a6c3e
        .call_function(package, "PackageTest", "publish", args!())
        .build();
    let receipt1 = test_runner.execute_manifest(manifest1, vec![]);
    receipt1.expect_success();
}

#[test]
fn missing_memory_should_cause_error() {
    // Arrange
    let mut store = TypedInMemorySubstateStore::with_bootstrap();
    let mut test_runner = TestRunner::new(true, &mut store);

    // Act
    let code = wat2wasm(
        r#"
            (module
                (func (export "test") (result i32)
                    i32.const 1337
                )
            )
            "#,
    );
    let package = Package {
        code,
        blueprints: HashMap::new(),
    };
<<<<<<< HEAD
    let manifest = ManifestBuilder::new(Network::LocalSimulator)
        .lock_fee(10.into(), SYS_FAUCET_COMPONENT)
=======
    let manifest = ManifestBuilder::new(&NetworkDefinition::local_simulator())
        .lock_fee(10.into(), SYSTEM_COMPONENT)
>>>>>>> b68a6c3e
        .publish_package(package)
        .build();
    let receipt = test_runner.execute_manifest(manifest, vec![]);

    // Assert
    receipt.expect_failure(|e| {
        matches!(
            e,
            &RuntimeError::ApplicationError(ApplicationError::PackageError(
                PackageError::InvalidWasm(PrepareError::InvalidMemory(
                    InvalidMemory::NoMemorySection
                ))
            ))
        )
    });
}

#[test]
fn large_return_len_should_cause_memory_access_error() {
    // Arrange
    let mut store = TypedInMemorySubstateStore::with_bootstrap();
    let mut test_runner = TestRunner::new(true, &mut store);
    let package = test_runner.extract_and_publish_package("package");

    // Act
<<<<<<< HEAD
    let manifest = ManifestBuilder::new(Network::LocalSimulator)
        .lock_fee(10.into(), SYS_FAUCET_COMPONENT)
=======
    let manifest = ManifestBuilder::new(&NetworkDefinition::local_simulator())
        .lock_fee(10.into(), SYSTEM_COMPONENT)
>>>>>>> b68a6c3e
        .call_function(package, "LargeReturnSize", "f", args!())
        .build();
    let receipt = test_runner.execute_manifest(manifest, vec![]);

    // Assert
    receipt.expect_failure(|e| {
        if let RuntimeError::KernelError(KernelError::InvokeError(b)) = e {
            matches!(**b, InvokeError::MemoryAccessError)
        } else {
            false
        }
    });
}

#[test]
fn overflow_return_len_should_cause_memory_access_error() {
    // Arrange
    let mut store = TypedInMemorySubstateStore::with_bootstrap();
    let mut test_runner = TestRunner::new(true, &mut store);
    let package = test_runner.extract_and_publish_package("package");

    // Act
<<<<<<< HEAD
    let manifest = ManifestBuilder::new(Network::LocalSimulator)
        .lock_fee(10.into(), SYS_FAUCET_COMPONENT)
=======
    let manifest = ManifestBuilder::new(&NetworkDefinition::local_simulator())
        .lock_fee(10.into(), SYSTEM_COMPONENT)
>>>>>>> b68a6c3e
        .call_function(package, "MaxReturnSize", "f", args!())
        .build();
    let receipt = test_runner.execute_manifest(manifest, vec![]);

    // Assert
    receipt.expect_failure(|e| {
        if let RuntimeError::KernelError(KernelError::InvokeError(b)) = e {
            matches!(**b, InvokeError::MemoryAccessError)
        } else {
            false
        }
    });
}

#[test]
fn zero_return_len_should_cause_data_validation_error() {
    // Arrange
    let mut store = TypedInMemorySubstateStore::with_bootstrap();
    let mut test_runner = TestRunner::new(true, &mut store);
    let package = test_runner.extract_and_publish_package("package");

    // Act
<<<<<<< HEAD
    let manifest = ManifestBuilder::new(Network::LocalSimulator)
        .lock_fee(10.into(), SYS_FAUCET_COMPONENT)
=======
    let manifest = ManifestBuilder::new(&NetworkDefinition::local_simulator())
        .lock_fee(10.into(), SYSTEM_COMPONENT)
>>>>>>> b68a6c3e
        .call_function(package, "ZeroReturnSize", "f", args!())
        .build();

    let receipt = test_runner.execute_manifest(manifest, vec![]);

    // Assert
    receipt.expect_failure(|e| matches!(e, RuntimeError::KernelError(KernelError::InvokeError(_))));
}

#[test]
fn test_basic_package() {
    // Arrange
    let mut store = TypedInMemorySubstateStore::with_bootstrap();
    let mut test_runner = TestRunner::new(true, &mut store);

    // Act
    let code = wat2wasm(include_str!("wasm/basic_package.wat"));
    let package = Package {
        code,
        blueprints: HashMap::new(),
    };
<<<<<<< HEAD
    let manifest = ManifestBuilder::new(Network::LocalSimulator)
        .lock_fee(10.into(), SYS_FAUCET_COMPONENT)
=======
    let manifest = ManifestBuilder::new(&NetworkDefinition::local_simulator())
        .lock_fee(10.into(), SYSTEM_COMPONENT)
>>>>>>> b68a6c3e
        .publish_package(package)
        .build();
    let receipt = test_runner.execute_manifest(manifest, vec![]);

    // Assert
    receipt.expect_success();
}

#[test]
fn test_basic_package_missing_export() {
    // Arrange
    let mut store = TypedInMemorySubstateStore::with_bootstrap();
    let mut test_runner = TestRunner::new(true, &mut store);
    let mut blueprints = HashMap::new();
    blueprints.insert(
        "some_blueprint".to_string(),
        BlueprintAbi {
            structure: Type::Unit,
            fns: vec![Fn {
                ident: "f".to_string(),
                mutability: Option::None,
                input: Type::Unit,
                output: Type::Unit,
                export_name: "f".to_string(),
            }],
        },
    );

    // Act
    let code = wat2wasm(include_str!("wasm/basic_package.wat"));
    let package = Package { code, blueprints };
<<<<<<< HEAD
    let manifest = ManifestBuilder::new(Network::LocalSimulator)
        .lock_fee(10.into(), SYS_FAUCET_COMPONENT)
=======
    let manifest = ManifestBuilder::new(&NetworkDefinition::local_simulator())
        .lock_fee(10.into(), SYSTEM_COMPONENT)
>>>>>>> b68a6c3e
        .publish_package(package)
        .build();
    let receipt = test_runner.execute_manifest(manifest, vec![]);

    // Assert
    receipt.expect_failure(|e| {
        matches!(
            e,
            RuntimeError::ApplicationError(ApplicationError::PackageError(
                PackageError::InvalidWasm(PrepareError::MissingExport { .. })
            ))
        )
    });
}<|MERGE_RESOLUTION|>--- conflicted
+++ resolved
@@ -15,13 +15,8 @@
     let mut test_runner = TestRunner::new(true, &mut store);
     let package = test_runner.extract_and_publish_package("package");
 
-<<<<<<< HEAD
-    let manifest1 = ManifestBuilder::new(Network::LocalSimulator)
+    let manifest1 = ManifestBuilder::new(&NetworkDefinition::local_simulator())
         .lock_fee(10.into(), SYS_FAUCET_COMPONENT)
-=======
-    let manifest1 = ManifestBuilder::new(&NetworkDefinition::local_simulator())
-        .lock_fee(10.into(), SYSTEM_COMPONENT)
->>>>>>> b68a6c3e
         .call_function(package, "PackageTest", "publish", args!())
         .build();
     let receipt1 = test_runner.execute_manifest(manifest1, vec![]);
@@ -48,13 +43,8 @@
         code,
         blueprints: HashMap::new(),
     };
-<<<<<<< HEAD
-    let manifest = ManifestBuilder::new(Network::LocalSimulator)
+    let manifest = ManifestBuilder::new(&NetworkDefinition::local_simulator())
         .lock_fee(10.into(), SYS_FAUCET_COMPONENT)
-=======
-    let manifest = ManifestBuilder::new(&NetworkDefinition::local_simulator())
-        .lock_fee(10.into(), SYSTEM_COMPONENT)
->>>>>>> b68a6c3e
         .publish_package(package)
         .build();
     let receipt = test_runner.execute_manifest(manifest, vec![]);
@@ -80,13 +70,8 @@
     let package = test_runner.extract_and_publish_package("package");
 
     // Act
-<<<<<<< HEAD
-    let manifest = ManifestBuilder::new(Network::LocalSimulator)
+    let manifest = ManifestBuilder::new(&NetworkDefinition::local_simulator())
         .lock_fee(10.into(), SYS_FAUCET_COMPONENT)
-=======
-    let manifest = ManifestBuilder::new(&NetworkDefinition::local_simulator())
-        .lock_fee(10.into(), SYSTEM_COMPONENT)
->>>>>>> b68a6c3e
         .call_function(package, "LargeReturnSize", "f", args!())
         .build();
     let receipt = test_runner.execute_manifest(manifest, vec![]);
@@ -109,13 +94,8 @@
     let package = test_runner.extract_and_publish_package("package");
 
     // Act
-<<<<<<< HEAD
-    let manifest = ManifestBuilder::new(Network::LocalSimulator)
+    let manifest = ManifestBuilder::new(&NetworkDefinition::local_simulator())
         .lock_fee(10.into(), SYS_FAUCET_COMPONENT)
-=======
-    let manifest = ManifestBuilder::new(&NetworkDefinition::local_simulator())
-        .lock_fee(10.into(), SYSTEM_COMPONENT)
->>>>>>> b68a6c3e
         .call_function(package, "MaxReturnSize", "f", args!())
         .build();
     let receipt = test_runner.execute_manifest(manifest, vec![]);
@@ -138,13 +118,8 @@
     let package = test_runner.extract_and_publish_package("package");
 
     // Act
-<<<<<<< HEAD
-    let manifest = ManifestBuilder::new(Network::LocalSimulator)
+    let manifest = ManifestBuilder::new(&NetworkDefinition::local_simulator())
         .lock_fee(10.into(), SYS_FAUCET_COMPONENT)
-=======
-    let manifest = ManifestBuilder::new(&NetworkDefinition::local_simulator())
-        .lock_fee(10.into(), SYSTEM_COMPONENT)
->>>>>>> b68a6c3e
         .call_function(package, "ZeroReturnSize", "f", args!())
         .build();
 
@@ -166,13 +141,8 @@
         code,
         blueprints: HashMap::new(),
     };
-<<<<<<< HEAD
-    let manifest = ManifestBuilder::new(Network::LocalSimulator)
+    let manifest = ManifestBuilder::new(&NetworkDefinition::local_simulator())
         .lock_fee(10.into(), SYS_FAUCET_COMPONENT)
-=======
-    let manifest = ManifestBuilder::new(&NetworkDefinition::local_simulator())
-        .lock_fee(10.into(), SYSTEM_COMPONENT)
->>>>>>> b68a6c3e
         .publish_package(package)
         .build();
     let receipt = test_runner.execute_manifest(manifest, vec![]);
@@ -204,13 +174,8 @@
     // Act
     let code = wat2wasm(include_str!("wasm/basic_package.wat"));
     let package = Package { code, blueprints };
-<<<<<<< HEAD
-    let manifest = ManifestBuilder::new(Network::LocalSimulator)
+    let manifest = ManifestBuilder::new(&NetworkDefinition::local_simulator())
         .lock_fee(10.into(), SYS_FAUCET_COMPONENT)
-=======
-    let manifest = ManifestBuilder::new(&NetworkDefinition::local_simulator())
-        .lock_fee(10.into(), SYSTEM_COMPONENT)
->>>>>>> b68a6c3e
         .publish_package(package)
         .build();
     let receipt = test_runner.execute_manifest(manifest, vec![]);
