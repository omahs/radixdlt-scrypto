use super::actor::Actor;
use super::call_frame::{CallFrame, NodeVisibility, OpenSubstateError};
use super::heap::Heap;
use super::id_allocator::IdAllocator;
use super::kernel_api::{
    KernelApi, KernelInternalApi, KernelInvokeApi, KernelNodeApi, KernelSubstateApi, LockInfo,
};
use crate::blueprints::resource::*;
use crate::blueprints::transaction_processor::TransactionProcessorRunInputEfficientEncodable;
use crate::errors::RuntimeError;
use crate::errors::*;
<<<<<<< HEAD
use crate::kernel::call_frame::CallFrameMessage;
=======
use crate::kernel::actor::ReceiverType;
use crate::kernel::call_frame::{CallFrameEventHandler, Message};
>>>>>>> 71a33533
use crate::kernel::kernel_api::{KernelInvocation, SystemState};
use crate::kernel::kernel_callback_api::{
    CloseSubstateEvent, CreateNodeEvent, DrainSubstatesEvent, DropNodeEvent, KernelCallbackObject,
    MoveModuleEvent, OpenSubstateEvent, ReadSubstateEvent, RemoveSubstateEvent, ScanKeysEvent,
    ScanSortedSubstatesEvent, SetSubstateEvent, WriteSubstateEvent,
};
use crate::system::node_modules::type_info::TypeInfoSubstate;
use crate::system::system::{FieldSubstate, SystemService};
use crate::system::system_callback::SystemConfig;
use crate::system::system_callback_api::SystemCallbackObject;
use crate::system::system_modules::execution_trace::{BucketSnapshot, ProofSnapshot};
use crate::track::interface::{
    CallbackError, NodeSubstates, StoreAccess, SubstateStore, TrackOpenSubstateError,
};
use crate::types::*;
use radix_engine_interface::api::field_api::LockFlags;
use radix_engine_interface::api::ClientBlueprintApi;
use radix_engine_interface::blueprints::resource::*;
use radix_engine_interface::blueprints::transaction_processor::{
    TRANSACTION_PROCESSOR_BLUEPRINT, TRANSACTION_PROCESSOR_RUN_IDENT,
};
use radix_engine_store_interface::db_key_mapper::SubstateKeyContent;
use resources_tracker_macro::trace_resources;
use sbor::rust::mem;
use transaction::prelude::PreAllocatedAddress;

/// Organizes the radix engine stack to make a function entrypoint available for execution
pub struct KernelBoot<'g, V: SystemCallbackObject, S: SubstateStore> {
    pub id_allocator: &'g mut IdAllocator,
    pub callback: &'g mut SystemConfig<V>,
    pub store: &'g mut S,
}

impl<'g, 'h, V: SystemCallbackObject, S: SubstateStore> KernelBoot<'g, V, S> {
    pub fn create_kernel_for_test_only(&mut self) -> Kernel<SystemConfig<V>, S> {
        Kernel {
            heap: Heap::new(),
            store: self.store,
            id_allocator: self.id_allocator,
            current_frame: CallFrame::new_root(Actor::Root),
            prev_frame_stack: vec![],
            callback: self.callback,
        }
    }

    /// Executes a transaction
    pub fn call_transaction_processor<'a>(
        self,
        manifest_encoded_instructions: &'a [u8],
        pre_allocated_addresses: &'a Vec<PreAllocatedAddress>,
        references: &'a IndexSet<Reference>,
        blobs: &'a IndexMap<Hash, Vec<u8>>,
    ) -> Result<Vec<u8>, RuntimeError> {
        #[cfg(feature = "resource_tracker")]
        radix_engine_profiling::QEMU_PLUGIN_CALIBRATOR.with(|v| {
            v.borrow_mut();
        });

        let mut kernel = Kernel {
            heap: Heap::new(),
            store: self.store,
            id_allocator: self.id_allocator,
            current_frame: CallFrame::new_root(Actor::Root),
            prev_frame_stack: vec![],
            callback: self.callback,
        };

        SystemConfig::on_init(&mut kernel)?;

        // Reference management
        for reference in references.iter() {
            let node_id = &reference.0;
            if node_id.is_global_virtual() {
                // For virtual accounts, create a reference directly
                kernel
                    .current_frame
                    .add_global_reference(GlobalAddress::new_or_panic(node_id.clone().into()));
                continue;
            }

            if kernel
                .current_frame
                .get_node_visibility(node_id)
                .can_be_invoked(false)
            {
                continue;
            }

            // We have a reference to a node which can't be invoked - so it must be a direct access,
            // let's validate it as such

            let handle = kernel
                .store
                .open_substate(
                    node_id,
                    TYPE_INFO_FIELD_PARTITION,
                    &TypeInfoField::TypeInfo.into(),
                    LockFlags::read_only(),
                    &mut |_| -> Result<(), ()> { Ok(()) },
                )
                .map_err(|_| KernelError::InvalidReference(*node_id))?;
            let substate_ref = kernel.store.read_substate(handle);
            let type_substate: TypeInfoSubstate = substate_ref.as_typed().unwrap();
            kernel.store.close_substate(handle);
            match type_substate {
                TypeInfoSubstate::Object(ObjectInfo {
                    blueprint_info: BlueprintInfo { blueprint_id, .. },
                    global,
                    ..
                }) => {
                    if global {
                        kernel
                            .current_frame
                            .add_global_reference(GlobalAddress::new_or_panic(
                                node_id.clone().into(),
                            ));
                    } else if blueprint_id.package_address.eq(&RESOURCE_PACKAGE)
                        && (blueprint_id.blueprint_name.eq(FUNGIBLE_VAULT_BLUEPRINT)
                            || blueprint_id.blueprint_name.eq(NON_FUNGIBLE_VAULT_BLUEPRINT))
                    {
                        kernel.current_frame.add_direct_access_reference(
                            InternalAddress::new_or_panic(node_id.clone().into()),
                        );
                    } else {
                        return Err(RuntimeError::KernelError(KernelError::InvalidDirectAccess));
                    }
                }
                _ => {
                    return Err(RuntimeError::KernelError(KernelError::InvalidDirectAccess));
                }
            }
        }

        // Allocate global addresses
        let mut global_address_reservations = Vec::new();
        for PreAllocatedAddress {
            blueprint_id,
            address,
        } in pre_allocated_addresses
        {
            let mut system = SystemService::new(&mut kernel);
            let global_address_reservation =
                system.prepare_global_address(blueprint_id.clone(), address.clone())?;
            global_address_reservations.push(global_address_reservation);
        }

        // Call TX processor
        let mut system = SystemService::new(&mut kernel);
        let rtn = system.call_function(
            TRANSACTION_PROCESSOR_PACKAGE,
            TRANSACTION_PROCESSOR_BLUEPRINT,
            TRANSACTION_PROCESSOR_RUN_IDENT,
            scrypto_encode(&TransactionProcessorRunInputEfficientEncodable {
                manifest_encoded_instructions,
                global_address_reservations,
                references,
                blobs,
            })
            .unwrap(),
        )?;

        // Sanity check call frame
        assert!(kernel.prev_frame_stack.is_empty());

        SystemConfig::on_teardown(&mut kernel)?;

        Ok(rtn)
    }
}

pub struct Kernel<
    'g, // Lifetime of values outliving all frames
    M,  // Upstream System layer
    S,  // Substate store
> where
    M: KernelCallbackObject,
    S: SubstateStore,
{
    /// Stack
    current_frame: CallFrame<M::CallFrameData, M::LockData>,
    // This stack could potentially be removed and just use the native stack
    // but keeping this call_frames stack may potentially prove useful if implementing
    // execution pause and/or for better debuggability
    prev_frame_stack: Vec<CallFrame<M::CallFrameData, M::LockData>>,

    /// Heap
    heap: Heap,
    /// Store
    store: &'g mut S,

    /// ID allocator
    id_allocator: &'g mut IdAllocator,

    /// Upper system layer
    callback: &'g mut M,
}

<<<<<<< HEAD
/*
=======
struct KernelHandler<
    'a,
    M: KernelCallbackObject,
    F: Fn(&mut KernelReadOnly<M>, StoreAccess) -> Result<(), RuntimeError>,
> {
    callback: &'a mut M,
    prev_frame: Option<&'a CallFrame<M::LockData>>,
    on_store_access: F,
}

impl<
        M: KernelCallbackObject,
        F: Fn(&mut KernelReadOnly<M>, StoreAccess) -> Result<(), RuntimeError>,
    > CallFrameEventHandler<M::LockData, RuntimeError> for KernelHandler<'_, M, F>
{
    fn on_persist_node(&mut self, heap: &Heap, node_id: &NodeId) -> Result<(), RuntimeError> {
        self.callback.on_persist_node(heap, node_id)
    }

    fn on_store_access(
        &mut self,
        current_frame: &CallFrame<M::LockData>,
        heap: &Heap,
        store_access: StoreAccess,
    ) -> Result<(), RuntimeError> {
        let mut read_only = KernelReadOnly {
            current_frame,
            prev_frame: self.prev_frame,
            heap,
            callback: self.callback,
        };

        (self.on_store_access)(&mut read_only, store_access)
    }
}

macro_rules! as_read_only {
    ($kernel:expr) => {{
        KernelReadOnly {
            current_frame: &$kernel.current_frame,
            prev_frame: $kernel.prev_frame_stack.last(),
            heap: &$kernel.heap,
            callback: $kernel.callback,
        }
    }};
}

>>>>>>> 71a33533
impl<'g, M, S> Kernel<'g, M, S>
where
    M: KernelCallbackObject,
    S: SubstateStore,
{
    fn invoke(
        &mut self,
        invocation: Box<KernelInvocation>,
    ) -> Result<IndexedScryptoValue, RuntimeError> {
        // Check actor visibility
        let can_be_invoked = match &invocation.actor {
            Actor::Method(MethodActor {
                node_id,
                receiver_type,
                ..
            }) => self
                .current_frame
                .get_node_visibility(&node_id)
                .can_be_invoked(receiver_type.eq(&ReceiverType::DirectAccess)),
            Actor::Function(FunctionActor { blueprint_id, .. })
            | Actor::BlueprintHook(BlueprintHookActor { blueprint_id, .. }) => {
                // FIXME: combine this with reference check of invocation
                self.current_frame
                    .get_node_visibility(blueprint_id.package_address.as_node_id())
                    .can_be_invoked(false)
            }
            Actor::Root => true,
        };
        if !can_be_invoked {
            return Err(RuntimeError::KernelError(KernelError::InvalidInvokeAccess));
        }

        // Before push call frame
        let mut message = Message::from_indexed_scrypto_value(&invocation.args);
        let actor = invocation.actor;
        let args = &invocation.args;
        M::before_push_frame(&actor, &mut message, &args, self)?;

        // Push call frame
        {
            let frame = CallFrame::new_child_from_parent(&mut self.current_frame, actor, message)?;
            let parent = mem::replace(&mut self.current_frame, frame);
            self.prev_frame_stack.push(parent);
        }

        // Execute
        let (output, message) = {
            // Handle execution start
            M::on_execution_start(self)?;

            let mut handler = KernelHandler {
                callback: self.callback,
                prev_frame: self.prev_frame_stack.last(),
                on_store_access: |api, store_access| {
                    M::on_close_substate(api, CloseSubstateEvent::StoreAccess(&store_access))
                },
            };

            // Auto drop locks
            self.current_frame
                .close_all_substates(&mut self.heap, self.store, &mut handler)
                .map_err(|e| {
                    e.to_runtime_error(|e| {
                        RuntimeError::KernelError(KernelError::CallFrameError(
                            CallFrameError::CloseSubstateError(e),
                        ))
                    })
                })?;

            // Run
            let output = M::invoke_upstream(args, self)?;
            let message = Message::from_indexed_scrypto_value(&output);

            // Auto-drop locks again in case module forgot to drop
            let mut handler = KernelHandler {
                callback: self.callback,
                prev_frame: self.prev_frame_stack.last(),
                on_store_access: |api, store_access| {
                    M::on_close_substate(api, CloseSubstateEvent::StoreAccess(&store_access))
                },
            };

            self.current_frame
                .close_all_substates(&mut self.heap, self.store, &mut handler)
                .map_err(|e| {
                    e.to_runtime_error(|e| {
                        RuntimeError::KernelError(KernelError::CallFrameError(
                            CallFrameError::CloseSubstateError(e),
                        ))
                    })
                })?;

            // Handle execution finish
            M::on_execution_finish(&message, self)?;

            (output, message)
        };

        // Move
        {
            let parent = self.prev_frame_stack.last_mut().unwrap();

            // Move resource
            CallFrame::pass_message(&mut self.current_frame, parent, message.clone())?;

            // Auto-drop
            let owned_nodes = self.current_frame.owned_nodes();
            M::auto_drop(owned_nodes, self)?;

            // Now, check if any own has been left!
            let owned_nodes = self.current_frame.owned_nodes();
            if !owned_nodes.is_empty() {
                return Err(RuntimeError::KernelError(KernelError::OrphanedNodes(
                    owned_nodes,
                )));
            }
        }

        // Pop call frame
        {
            let parent = self.prev_frame_stack.pop().unwrap();

            let dropped_frame = core::mem::replace(&mut self.current_frame, parent);

            M::after_pop_frame(dropped_frame.actor(), &message, self)?;
        }

        Ok(output)
    }
}
 */

impl<'g, M, S> KernelNodeApi for Kernel<'g, M, S>
where
    M: KernelCallbackObject,
    S: SubstateStore,
{
    #[trace_resources(log=entity_type)]
    fn kernel_allocate_node_id(&mut self, entity_type: EntityType) -> Result<NodeId, RuntimeError> {
        M::on_allocate_node_id(entity_type, self)?;

        self.id_allocator.allocate_node_id(entity_type)
    }

    #[trace_resources(log=node_id.entity_type())]
    fn kernel_create_node(
        &mut self,
        node_id: NodeId,
        node_substates: NodeSubstates,
    ) -> Result<(), RuntimeError> {
        let mut read_only = as_read_only!(self);
        M::on_create_node(
            &mut read_only,
            CreateNodeEvent::Start(&node_id, &node_substates),
        )?;

        let mut handler = KernelHandler {
            callback: self.callback,
            prev_frame: self.prev_frame_stack.last(),
            on_store_access: |api, store_access| {
                M::on_create_node(api, CreateNodeEvent::StoreAccess(&store_access))
            },
        };

        self.current_frame
            .create_node(
                node_id,
                node_substates,
                &mut self.heap,
                self.store,
                &mut handler,
            )
            .map_err(|e| match e {
                CallbackError::Error(e) => RuntimeError::KernelError(KernelError::CallFrameError(
                    CallFrameError::CreateNodeError(e),
                )),
                CallbackError::CallbackError(e) => e,
            })?;

        let mut read_only = as_read_only!(self);
        M::on_create_node(&mut read_only, CreateNodeEvent::End(&node_id))?;

        Ok(())
    }

    #[trace_resources(log=node_id.entity_type())]
    fn kernel_drop_node(&mut self, node_id: &NodeId) -> Result<NodeSubstates, RuntimeError> {
        let mut read_only = as_read_only!(self);
        M::on_drop_node(&mut read_only, DropNodeEvent::Start(node_id))?;

        M::on_drop_node_mut(node_id, self)?;
        let node_substates = self
            .current_frame
            .drop_node(&mut self.heap, node_id)
            .map_err(CallFrameError::DropNodeError)
            .map_err(KernelError::CallFrameError)?;

        let mut read_only = as_read_only!(self);
        M::on_drop_node(&mut read_only, DropNodeEvent::End(node_id, &node_substates))?;

        Ok(node_substates)
    }

    #[trace_resources]
    fn kernel_move_module(
        &mut self,
        src_node_id: &NodeId,
        src_partition_number: PartitionNumber,
        dest_node_id: &NodeId,
        dest_partition_number: PartitionNumber,
    ) -> Result<(), RuntimeError> {
        let mut handler = KernelHandler {
            callback: self.callback,
            prev_frame: self.prev_frame_stack.last(),
            on_store_access: |api, store_access| {
                M::on_move_module(api, MoveModuleEvent::StoreAccess(&store_access))
            },
        };

        self.current_frame
            .move_module(
                src_node_id,
                src_partition_number,
                dest_node_id,
                dest_partition_number,
                &mut self.heap,
                self.store,
                &mut handler,
            )
            .map_err(|e| match e {
                CallbackError::Error(e) => RuntimeError::KernelError(KernelError::CallFrameError(
                    CallFrameError::MoveModuleError(e),
                )),
                CallbackError::CallbackError(e) => e,
            })?;

        Ok(())
    }
}

// TODO: Remove
impl<'g, M, S> KernelInternalApi<M> for Kernel<'g, M, S>
where
    M: KernelCallbackObject,
    S: SubstateStore,
{
    fn kernel_get_node_visibility(&self, node_id: &NodeId) -> NodeVisibility {
        self.current_frame.get_node_visibility(node_id)
    }

    fn kernel_get_current_depth(&self) -> usize {
        self.current_frame.depth()
    }

    fn kernel_get_system_state(&mut self) -> SystemState<'_, M> {
        let caller_actor = match self.prev_frame_stack.last() {
            Some(call_frame) => call_frame.data(),
            None => {
                // This will only occur on initialization
                self.current_frame.data()
            }
        };
        SystemState {
            system: &mut self.callback,
<<<<<<< HEAD
            current_call_frame: self.current_frame.data(),
            caller_call_frame: caller_actor,
=======
            current_actor: self.current_frame.actor(),
            caller_actor,
        }
    }

    fn kernel_read_bucket(&mut self, bucket_id: &NodeId) -> Option<BucketSnapshot> {
        let mut read_only = as_read_only!(self);
        read_only.kernel_read_bucket(bucket_id)
    }

    fn kernel_read_proof(&mut self, proof_id: &NodeId) -> Option<ProofSnapshot> {
        let mut read_only = as_read_only!(self);
        read_only.kernel_read_proof(proof_id)
    }
}

struct KernelReadOnly<'g, M>
where
    M: KernelCallbackObject,
{
    current_frame: &'g CallFrame<M::LockData>,
    prev_frame: Option<&'g CallFrame<M::LockData>>,
    heap: &'g Heap,
    callback: &'g mut M,
}

impl<'g, M> KernelInternalApi<M> for KernelReadOnly<'g, M>
where
    M: KernelCallbackObject,
{
    fn kernel_get_node_visibility(&self, node_id: &NodeId) -> NodeVisibility {
        self.current_frame.get_node_visibility(node_id)
    }

    fn kernel_get_current_depth(&self) -> usize {
        self.current_frame.depth()
    }

    fn kernel_get_system_state(&mut self) -> SystemState<'_, M> {
        let caller_actor = match self.prev_frame {
            Some(call_frame) => call_frame.actor(),
            None => {
                // This will only occur on initialization
                self.current_frame.actor()
            }
        };
        SystemState {
            system: self.callback,
            current_actor: self.current_frame.actor(),
            caller_actor,
>>>>>>> 71a33533
        }
    }

    fn kernel_read_bucket(&mut self, bucket_id: &NodeId) -> Option<BucketSnapshot> {
        let (is_fungible_bucket, resource_address) = if let Some(substate) = self.heap.get_substate(
            &bucket_id,
            TYPE_INFO_FIELD_PARTITION,
            &TypeInfoField::TypeInfo.into(),
        ) {
            let type_info: TypeInfoSubstate = substate.as_typed().unwrap();
            match type_info {
                TypeInfoSubstate::Object(info)
                    if info.blueprint_info.blueprint_id.package_address == RESOURCE_PACKAGE
                        && (info.blueprint_info.blueprint_id.blueprint_name
                            == FUNGIBLE_BUCKET_BLUEPRINT
                            || info.blueprint_info.blueprint_id.blueprint_name
                                == NON_FUNGIBLE_BUCKET_BLUEPRINT) =>
                {
                    let is_fungible = info
                        .blueprint_info
                        .blueprint_id
                        .blueprint_name
                        .eq(FUNGIBLE_BUCKET_BLUEPRINT);
                    let parent = info.get_outer_object();
                    let resource_address: ResourceAddress =
                        ResourceAddress::new_or_panic(parent.as_ref().clone().try_into().unwrap());
                    (is_fungible, resource_address)
                }
                _ => {
                    return None;
                }
            }
        } else {
            return None;
        };

        if is_fungible_bucket {
            let substate = self
                .heap
                .get_substate(
                    bucket_id,
                    MAIN_BASE_PARTITION,
                    &FungibleBucketField::Liquid.into(),
                )
                .unwrap();
            let liquid: FieldSubstate<LiquidFungibleResource> = substate.as_typed().unwrap();

            Some(BucketSnapshot::Fungible {
                resource_address,
                liquid: liquid.value.0.amount(),
            })
        } else {
            let substate = self
                .heap
                .get_substate(
                    bucket_id,
                    MAIN_BASE_PARTITION,
                    &NonFungibleBucketField::Liquid.into(),
                )
                .unwrap();
            let liquid: FieldSubstate<LiquidNonFungibleResource> = substate.as_typed().unwrap();

            Some(BucketSnapshot::NonFungible {
                resource_address,
                liquid: liquid.value.0.ids().clone(),
            })
        }
    }

    fn kernel_read_proof(&mut self, proof_id: &NodeId) -> Option<ProofSnapshot> {
        let is_fungible = if let Some(substate) = self.heap.get_substate(
            &proof_id,
            TYPE_INFO_FIELD_PARTITION,
            &TypeInfoField::TypeInfo.into(),
        ) {
            let type_info: TypeInfoSubstate = substate.as_typed().unwrap();
            match type_info {
                TypeInfoSubstate::Object(ObjectInfo {
                    blueprint_info: BlueprintInfo { blueprint_id, .. },
                    ..
                }) if blueprint_id.package_address == RESOURCE_PACKAGE
                    && (blueprint_id.blueprint_name == NON_FUNGIBLE_PROOF_BLUEPRINT
                        || blueprint_id.blueprint_name == FUNGIBLE_PROOF_BLUEPRINT) =>
                {
                    blueprint_id.blueprint_name.eq(FUNGIBLE_PROOF_BLUEPRINT)
                }
                _ => {
                    return None;
                }
            }
        } else {
            return None;
        };

        if is_fungible {
            let substate = self
                .heap
                .get_substate(
                    proof_id,
                    TYPE_INFO_FIELD_PARTITION,
                    &TypeInfoField::TypeInfo.into(),
                )
                .unwrap();
            let info: TypeInfoSubstate = substate.as_typed().unwrap();
            let resource_address =
                ResourceAddress::new_or_panic(info.outer_object().unwrap().into());

            let substate = self
                .heap
                .get_substate(
                    proof_id,
                    MAIN_BASE_PARTITION,
                    &FungibleProofField::ProofRefs.into(),
                )
                .unwrap();
            let proof: FieldSubstate<FungibleProofSubstate> = substate.as_typed().unwrap();

            Some(ProofSnapshot::Fungible {
                resource_address,
                total_locked: proof.value.0.amount(),
            })
        } else {
            let substate = self
                .heap
                .get_substate(
                    proof_id,
                    TYPE_INFO_FIELD_PARTITION,
                    &TypeInfoField::TypeInfo.into(),
                )
                .unwrap();
            let info: TypeInfoSubstate = substate.as_typed().unwrap();
            let resource_address =
                ResourceAddress::new_or_panic(info.outer_object().unwrap().into());

            let substate = self
                .heap
                .get_substate(
                    proof_id,
                    MAIN_BASE_PARTITION,
                    &NonFungibleProofField::ProofRefs.into(),
                )
                .unwrap();
            let proof: FieldSubstate<NonFungibleProofSubstate> = substate.as_typed().unwrap();

            Some(ProofSnapshot::NonFungible {
                resource_address,
                total_locked: proof.value.0.non_fungible_local_ids().clone(),
            })
        }
    }
}

impl<'g, M, S> KernelSubstateApi<M::LockData> for Kernel<'g, M, S>
where
    M: KernelCallbackObject,
    S: SubstateStore,
{
    #[trace_resources(log=node_id.entity_type(), log=partition_num)]
    fn kernel_open_substate_with_default(
        &mut self,
        node_id: &NodeId,
        partition_num: PartitionNumber,
        substate_key: &SubstateKey,
        flags: LockFlags,
        default: Option<fn() -> IndexedScryptoValue>,
        data: M::LockData,
    ) -> Result<LockHandle, RuntimeError> {
        let mut read_only = as_read_only!(self);
        M::on_open_substate(
            &mut read_only,
            OpenSubstateEvent::Start {
                node_id: &node_id,
                partition_num: &partition_num,
                substate_key,
                flags: &flags,
            },
        )?;

        let maybe_lock_handle = self.current_frame.open_substate(
            &mut self.heap,
            self.store,
            node_id,
            partition_num,
            substate_key,
            flags,
            &mut |current_frame, heap, store_access| {
                let mut read_only = KernelReadOnly {
                    current_frame,
                    prev_frame: self.prev_frame_stack.last(),
                    heap,
                    callback: self.callback,
                };

                M::on_open_substate(
                    &mut read_only,
                    OpenSubstateEvent::StoreAccess(&store_access),
                )
            },
            default,
            data,
        );

        let (lock_handle, value_size): (u32, usize) = match &maybe_lock_handle {
            Ok((lock_handle, value_size)) => (*lock_handle, *value_size),
            Err(CallbackError::CallbackError(e)) => return Err(e.clone()),
            Err(CallbackError::Error(OpenSubstateError::TrackError(track_err))) => {
                if matches!(track_err.as_ref(), TrackOpenSubstateError::NotFound(..)) {
                    let retry =
                        M::on_substate_lock_fault(*node_id, partition_num, &substate_key, self)?;

                    if retry {
                        self.current_frame
                            .open_substate(
                                &mut self.heap,
                                self.store,
                                &node_id,
                                partition_num,
                                &substate_key,
                                flags,
                                &mut |current_frame, heap, store_access| {
                                    let mut read_only = KernelReadOnly {
                                        current_frame,
                                        prev_frame: self.prev_frame_stack.last(),
                                        heap,
                                        callback: self.callback,
                                    };

                                    M::on_open_substate(
                                        &mut read_only,
                                        OpenSubstateEvent::StoreAccess(&store_access),
                                    )
                                },
                                None,
                                M::LockData::default(),
                            )
                            .map_err(|e| match e {
                                CallbackError::Error(e) => {
                                    RuntimeError::KernelError(KernelError::CallFrameError(
                                        CallFrameError::OpenSubstateError(e),
                                    ))
                                }
                                CallbackError::CallbackError(e) => e,
                            })?
                    } else {
                        return maybe_lock_handle
                            .map(|(lock_handle, _)| lock_handle)
                            .map_err(|e| match e {
                                CallbackError::Error(e) => {
                                    RuntimeError::KernelError(KernelError::CallFrameError(
                                        CallFrameError::OpenSubstateError(e),
                                    ))
                                }
                                CallbackError::CallbackError(e) => e,
                            });
                    }
                } else {
                    return Err(RuntimeError::KernelError(KernelError::CallFrameError(
                        CallFrameError::OpenSubstateError(OpenSubstateError::TrackError(
                            track_err.clone(),
                        )),
                    )));
                }
            }
            Err(err) => {
                let runtime_error = match err {
                    CallbackError::Error(e) => RuntimeError::KernelError(
                        KernelError::CallFrameError(CallFrameError::OpenSubstateError(e.clone())),
                    ),
                    CallbackError::CallbackError(e) => e.clone(),
                };
                return Err(runtime_error);
            }
        };

        let mut read_only = as_read_only!(self);
        M::on_open_substate(
            &mut read_only,
            OpenSubstateEvent::End {
                handle: lock_handle,
                node_id: &node_id,
                size: value_size,
            },
        )?;

        Ok(lock_handle)
    }

    #[trace_resources]
    fn kernel_get_lock_info(
        &mut self,
        lock_handle: LockHandle,
    ) -> Result<LockInfo<M::LockData>, RuntimeError> {
        self.current_frame
            .get_lock_info(lock_handle)
            .ok_or(RuntimeError::KernelError(KernelError::LockDoesNotExist(
                lock_handle,
            )))
    }

    #[trace_resources]
    fn kernel_close_substate(&mut self, lock_handle: LockHandle) -> Result<(), RuntimeError> {
        let mut handler = KernelHandler {
            callback: self.callback,
            prev_frame: self.prev_frame_stack.last(),
            on_store_access: |api, store_access| {
                M::on_close_substate(api, CloseSubstateEvent::StoreAccess(&store_access))
            },
        };

        self.current_frame
            .close_substate(&mut self.heap, self.store, &mut handler, lock_handle)
            .map_err(|e| match e {
                CallbackError::Error(e) => RuntimeError::KernelError(KernelError::CallFrameError(
                    CallFrameError::CloseSubstateError(e),
                )),
                CallbackError::CallbackError(e) => e,
            })?;

        let mut read_only = as_read_only!(self);
        M::on_close_substate(&mut read_only, CloseSubstateEvent::End(lock_handle))?;

        Ok(())
    }

    #[trace_resources]
    fn kernel_read_substate(
        &mut self,
        lock_handle: LockHandle,
    ) -> Result<&IndexedScryptoValue, RuntimeError> {
        let value = self
            .current_frame
            .read_substate(&self.heap, self.store, lock_handle)
            .map_err(CallFrameError::ReadSubstateError)
            .map_err(KernelError::CallFrameError)?;

        let mut read_only = as_read_only!(self);
        M::on_read_substate(
            &mut read_only,
            ReadSubstateEvent::End {
                handle: lock_handle,
                value,
            },
        )?;

        Ok(value)
    }

    #[trace_resources]
    fn kernel_write_substate(
        &mut self,
        lock_handle: LockHandle,
        value: IndexedScryptoValue,
    ) -> Result<(), RuntimeError> {
        let mut read_only = as_read_only!(self);
        M::on_write_substate(
            &mut read_only,
            WriteSubstateEvent::Start {
                handle: lock_handle,
                value: &value,
            },
        )?;

        self.current_frame
            .write_substate(&mut self.heap, self.store, lock_handle, value)?;

        Ok(())
    }

    #[trace_resources]
    fn kernel_set_substate(
        &mut self,
        node_id: &NodeId,
        partition_num: PartitionNumber,
        substate_key: SubstateKey,
        value: IndexedScryptoValue,
    ) -> Result<(), RuntimeError> {
        self.callback
            .on_set_substate(SetSubstateEvent::Start(&value))?;

        self.current_frame
            .set_substate(
                node_id,
                partition_num,
                substate_key,
                value,
                &mut |store_access| {
                    self.callback
                        .on_set_substate(SetSubstateEvent::StoreAccess(&store_access))
                },
                &mut self.heap,
                self.store,
            )
            .map_err(|e| match e {
                CallbackError::Error(e) => RuntimeError::KernelError(KernelError::CallFrameError(
                    CallFrameError::SetSubstatesError(e),
                )),
                CallbackError::CallbackError(e) => e,
            })?;

        Ok(())
    }

    #[trace_resources]
    fn kernel_remove_substate(
        &mut self,
        node_id: &NodeId,
        partition_num: PartitionNumber,
        substate_key: &SubstateKey,
    ) -> Result<Option<IndexedScryptoValue>, RuntimeError> {
        self.callback
            .on_remove_substate(RemoveSubstateEvent::Start)?;

        let substate = self
            .current_frame
            .remove_substate(
                node_id,
                partition_num,
                &substate_key,
                &mut |store_access| {
                    self.callback
                        .on_remove_substate(RemoveSubstateEvent::StoreAccess(&store_access))
                },
                &mut self.heap,
                self.store,
            )
            .map_err(|e| match e {
                CallbackError::Error(e) => RuntimeError::KernelError(KernelError::CallFrameError(
                    CallFrameError::RemoveSubstatesError(e),
                )),
                CallbackError::CallbackError(e) => e,
            })?;

        Ok(substate)
    }

    #[trace_resources]
    fn kernel_scan_keys<K: SubstateKeyContent>(
        &mut self,
        node_id: &NodeId,
        partition_num: PartitionNumber,
        limit: u32,
    ) -> Result<Vec<SubstateKey>, RuntimeError> {
        self.callback.on_scan_keys(ScanKeysEvent::Start)?;

        let keys = self
            .current_frame
            .scan_keys::<K, _, _, _>(
                node_id,
                partition_num,
                limit,
                &mut |store_access| {
                    self.callback
                        .on_scan_keys(ScanKeysEvent::StoreAccess(&store_access))
                },
                &mut self.heap,
                self.store,
            )
            .map_err(|e| match e {
                CallbackError::Error(e) => RuntimeError::KernelError(KernelError::CallFrameError(
                    CallFrameError::ScanSubstatesError(e),
                )),
                CallbackError::CallbackError(e) => e,
            })?;

        Ok(keys)
    }

    #[trace_resources]
    fn kernel_drain_substates<K: SubstateKeyContent>(
        &mut self,
        node_id: &NodeId,
        partition_num: PartitionNumber,
        limit: u32,
    ) -> Result<Vec<(SubstateKey, IndexedScryptoValue)>, RuntimeError> {
        self.callback
            .on_drain_substates(DrainSubstatesEvent::Start)?;

        let substates = self
            .current_frame
            .drain_substates::<K, _, _, _>(
                node_id,
                partition_num,
                limit,
                &mut |store_access| {
                    self.callback
                        .on_drain_substates(DrainSubstatesEvent::StoreAccess(&store_access))
                },
                &mut self.heap,
                self.store,
            )
            .map_err(|e| match e {
                CallbackError::CallbackError(e) => e,
                CallbackError::Error(e) => RuntimeError::KernelError(KernelError::CallFrameError(
                    CallFrameError::DrainSubstatesError(e),
                )),
            })?;

        Ok(substates)
    }

    #[trace_resources]
    fn kernel_scan_sorted_substates(
        &mut self,
        node_id: &NodeId,
        partition_num: PartitionNumber,
        limit: u32,
    ) -> Result<Vec<IndexedScryptoValue>, RuntimeError> {
        self.callback
            .on_scan_sorted_substates(ScanSortedSubstatesEvent::Start)?;

        let substates =
            self.current_frame
                .scan_sorted(
                    node_id,
                    partition_num,
                    limit,
                    &mut |store_access| {
                        self.callback.on_scan_sorted_substates(
                            ScanSortedSubstatesEvent::StoreAccess(&store_access),
                        )
                    },
                    &mut self.heap,
                    self.store,
                )
                .map_err(|e| match e {
                    CallbackError::Error(e) => RuntimeError::KernelError(
                        KernelError::CallFrameError(CallFrameError::ScanSortedSubstatesError(e)),
                    ),
                    CallbackError::CallbackError(e) => e,
                })?;

        Ok(substates)
    }
}

impl<'g, M, S> KernelInvokeApi<M::CallFrameData> for Kernel<'g, M, S>
where
    M: KernelCallbackObject,
    S: SubstateStore,
{
    #[trace_resources]
    fn kernel_invoke(
        &mut self,
        invocation: Box<KernelInvocation<M::CallFrameData>>,
    ) -> Result<IndexedScryptoValue, RuntimeError> {
        M::before_invoke(invocation.as_ref(), self)?;

        // Before push call frame
        let callee = invocation.call_frame_data;
        let args = &invocation.args;
        let message = {
            let mut message = CallFrameMessage::from_input(&args, &callee);
            M::before_push_frame(&callee, &mut message, &args, self)?;

            message
        };

        // Push call frame
        {
            let frame = CallFrame::new_child_from_parent(&mut self.current_frame, callee, message)
                .map_err(CallFrameError::CreateFrameError)
                .map_err(KernelError::CallFrameError)?;
            let parent = mem::replace(&mut self.current_frame, frame);
            self.prev_frame_stack.push(parent);
        }

        // Execute
        let (output, message) = {
            // Handle execution start
            M::on_execution_start(self)?;

            // Auto drop locks
            self.current_frame
                .drop_all_locks(&mut self.heap, self.store, self.callback)
                .map_err(CallFrameError::CloseSubstateError)
                .map_err(KernelError::CallFrameError)?;

            // Run
            let output = M::invoke_upstream(args, self)?;
            let mut message = CallFrameMessage::from_output(&output);

            // Auto-drop locks again in case module forgot to drop
            self.current_frame
                .drop_all_locks(&mut self.heap, self.store, self.callback)
                .map_err(CallFrameError::CloseSubstateError)
                .map_err(KernelError::CallFrameError)?;

            // Handle execution finish
            M::on_execution_finish(&mut message, self)?;

            (output, message)
        };

        // Move
        {
            let parent = self.prev_frame_stack.last_mut().unwrap();

            // Move resource
            CallFrame::pass_message(&mut self.current_frame, parent, message.clone())
                .map_err(CallFrameError::PassMessageError)
                .map_err(KernelError::CallFrameError)?;

            // Auto-drop
            let owned_nodes = self.current_frame.owned_nodes();
            M::auto_drop(owned_nodes, self)?;

            // Now, check if any own has been left!
            let owned_nodes = self.current_frame.owned_nodes();
            if !owned_nodes.is_empty() {
                return Err(RuntimeError::KernelError(KernelError::OrphanedNodes(
                    owned_nodes,
                )));
            }
        }

        // Pop call frame
        {
            let parent = self.prev_frame_stack.pop().unwrap();

            let dropped_frame = core::mem::replace(&mut self.current_frame, parent);

            M::after_pop_frame(dropped_frame.data(), &message, self)?;
        }

        M::after_invoke(output.len(), self)?;

        Ok(output)
    }
}

impl<'g, M, S> KernelApi<M> for Kernel<'g, M, S>
where
    M: KernelCallbackObject,
    S: SubstateStore,
{
}<|MERGE_RESOLUTION|>--- conflicted
+++ resolved
@@ -9,12 +9,7 @@
 use crate::blueprints::transaction_processor::TransactionProcessorRunInputEfficientEncodable;
 use crate::errors::RuntimeError;
 use crate::errors::*;
-<<<<<<< HEAD
-use crate::kernel::call_frame::CallFrameMessage;
-=======
-use crate::kernel::actor::ReceiverType;
-use crate::kernel::call_frame::{CallFrameEventHandler, Message};
->>>>>>> 71a33533
+use crate::kernel::call_frame::{CallFrameEventHandler, CallFrameMessage};
 use crate::kernel::kernel_api::{KernelInvocation, SystemState};
 use crate::kernel::kernel_callback_api::{
     CloseSubstateEvent, CreateNodeEvent, DrainSubstatesEvent, DropNodeEvent, KernelCallbackObject,
@@ -212,23 +207,21 @@
     callback: &'g mut M,
 }
 
-<<<<<<< HEAD
-/*
-=======
 struct KernelHandler<
     'a,
     M: KernelCallbackObject,
     F: Fn(&mut KernelReadOnly<M>, StoreAccess) -> Result<(), RuntimeError>,
 > {
     callback: &'a mut M,
-    prev_frame: Option<&'a CallFrame<M::LockData>>,
+    prev_frame: Option<&'a CallFrame<M::CallFrameData, M::LockData>>,
     on_store_access: F,
 }
 
 impl<
         M: KernelCallbackObject,
         F: Fn(&mut KernelReadOnly<M>, StoreAccess) -> Result<(), RuntimeError>,
-    > CallFrameEventHandler<M::LockData, RuntimeError> for KernelHandler<'_, M, F>
+    > CallFrameEventHandler<M::CallFrameData, M::LockData, RuntimeError>
+    for KernelHandler<'_, M, F>
 {
     fn on_persist_node(&mut self, heap: &Heap, node_id: &NodeId) -> Result<(), RuntimeError> {
         self.callback.on_persist_node(heap, node_id)
@@ -236,7 +229,7 @@
 
     fn on_store_access(
         &mut self,
-        current_frame: &CallFrame<M::LockData>,
+        current_frame: &CallFrame<M::CallFrameData, M::LockData>,
         heap: &Heap,
         store_access: StoreAccess,
     ) -> Result<(), RuntimeError> {
@@ -261,139 +254,6 @@
         }
     }};
 }
-
->>>>>>> 71a33533
-impl<'g, M, S> Kernel<'g, M, S>
-where
-    M: KernelCallbackObject,
-    S: SubstateStore,
-{
-    fn invoke(
-        &mut self,
-        invocation: Box<KernelInvocation>,
-    ) -> Result<IndexedScryptoValue, RuntimeError> {
-        // Check actor visibility
-        let can_be_invoked = match &invocation.actor {
-            Actor::Method(MethodActor {
-                node_id,
-                receiver_type,
-                ..
-            }) => self
-                .current_frame
-                .get_node_visibility(&node_id)
-                .can_be_invoked(receiver_type.eq(&ReceiverType::DirectAccess)),
-            Actor::Function(FunctionActor { blueprint_id, .. })
-            | Actor::BlueprintHook(BlueprintHookActor { blueprint_id, .. }) => {
-                // FIXME: combine this with reference check of invocation
-                self.current_frame
-                    .get_node_visibility(blueprint_id.package_address.as_node_id())
-                    .can_be_invoked(false)
-            }
-            Actor::Root => true,
-        };
-        if !can_be_invoked {
-            return Err(RuntimeError::KernelError(KernelError::InvalidInvokeAccess));
-        }
-
-        // Before push call frame
-        let mut message = Message::from_indexed_scrypto_value(&invocation.args);
-        let actor = invocation.actor;
-        let args = &invocation.args;
-        M::before_push_frame(&actor, &mut message, &args, self)?;
-
-        // Push call frame
-        {
-            let frame = CallFrame::new_child_from_parent(&mut self.current_frame, actor, message)?;
-            let parent = mem::replace(&mut self.current_frame, frame);
-            self.prev_frame_stack.push(parent);
-        }
-
-        // Execute
-        let (output, message) = {
-            // Handle execution start
-            M::on_execution_start(self)?;
-
-            let mut handler = KernelHandler {
-                callback: self.callback,
-                prev_frame: self.prev_frame_stack.last(),
-                on_store_access: |api, store_access| {
-                    M::on_close_substate(api, CloseSubstateEvent::StoreAccess(&store_access))
-                },
-            };
-
-            // Auto drop locks
-            self.current_frame
-                .close_all_substates(&mut self.heap, self.store, &mut handler)
-                .map_err(|e| {
-                    e.to_runtime_error(|e| {
-                        RuntimeError::KernelError(KernelError::CallFrameError(
-                            CallFrameError::CloseSubstateError(e),
-                        ))
-                    })
-                })?;
-
-            // Run
-            let output = M::invoke_upstream(args, self)?;
-            let message = Message::from_indexed_scrypto_value(&output);
-
-            // Auto-drop locks again in case module forgot to drop
-            let mut handler = KernelHandler {
-                callback: self.callback,
-                prev_frame: self.prev_frame_stack.last(),
-                on_store_access: |api, store_access| {
-                    M::on_close_substate(api, CloseSubstateEvent::StoreAccess(&store_access))
-                },
-            };
-
-            self.current_frame
-                .close_all_substates(&mut self.heap, self.store, &mut handler)
-                .map_err(|e| {
-                    e.to_runtime_error(|e| {
-                        RuntimeError::KernelError(KernelError::CallFrameError(
-                            CallFrameError::CloseSubstateError(e),
-                        ))
-                    })
-                })?;
-
-            // Handle execution finish
-            M::on_execution_finish(&message, self)?;
-
-            (output, message)
-        };
-
-        // Move
-        {
-            let parent = self.prev_frame_stack.last_mut().unwrap();
-
-            // Move resource
-            CallFrame::pass_message(&mut self.current_frame, parent, message.clone())?;
-
-            // Auto-drop
-            let owned_nodes = self.current_frame.owned_nodes();
-            M::auto_drop(owned_nodes, self)?;
-
-            // Now, check if any own has been left!
-            let owned_nodes = self.current_frame.owned_nodes();
-            if !owned_nodes.is_empty() {
-                return Err(RuntimeError::KernelError(KernelError::OrphanedNodes(
-                    owned_nodes,
-                )));
-            }
-        }
-
-        // Pop call frame
-        {
-            let parent = self.prev_frame_stack.pop().unwrap();
-
-            let dropped_frame = core::mem::replace(&mut self.current_frame, parent);
-
-            M::after_pop_frame(dropped_frame.actor(), &message, self)?;
-        }
-
-        Ok(output)
-    }
-}
- */
 
 impl<'g, M, S> KernelNodeApi for Kernel<'g, M, S>
 where
@@ -527,12 +387,8 @@
         };
         SystemState {
             system: &mut self.callback,
-<<<<<<< HEAD
             current_call_frame: self.current_frame.data(),
             caller_call_frame: caller_actor,
-=======
-            current_actor: self.current_frame.actor(),
-            caller_actor,
         }
     }
 
@@ -551,8 +407,8 @@
 where
     M: KernelCallbackObject,
 {
-    current_frame: &'g CallFrame<M::LockData>,
-    prev_frame: Option<&'g CallFrame<M::LockData>>,
+    current_frame: &'g CallFrame<M::CallFrameData, M::LockData>,
+    prev_frame: Option<&'g CallFrame<M::CallFrameData, M::LockData>>,
     heap: &'g Heap,
     callback: &'g mut M,
 }
@@ -570,18 +426,17 @@
     }
 
     fn kernel_get_system_state(&mut self) -> SystemState<'_, M> {
-        let caller_actor = match self.prev_frame {
-            Some(call_frame) => call_frame.actor(),
+        let caller_call_frame = match self.prev_frame {
+            Some(call_frame) => call_frame.data(),
             None => {
                 // This will only occur on initialization
-                self.current_frame.actor()
+                self.current_frame.data()
             }
         };
         SystemState {
             system: self.callback,
-            current_actor: self.current_frame.actor(),
-            caller_actor,
->>>>>>> 71a33533
+            current_call_frame: self.current_frame.data(),
+            caller_call_frame,
         }
     }
 
@@ -1153,24 +1008,50 @@
             // Handle execution start
             M::on_execution_start(self)?;
 
+            let mut handler = KernelHandler {
+                callback: self.callback,
+                prev_frame: self.prev_frame_stack.last(),
+                on_store_access: |api, store_access| {
+                    M::on_close_substate(api, CloseSubstateEvent::StoreAccess(&store_access))
+                },
+            };
+
             // Auto drop locks
             self.current_frame
-                .drop_all_locks(&mut self.heap, self.store, self.callback)
-                .map_err(CallFrameError::CloseSubstateError)
-                .map_err(KernelError::CallFrameError)?;
+                .close_all_substates(&mut self.heap, self.store, &mut handler)
+                .map_err(|e| {
+                    e.to_runtime_error(|e| {
+                        RuntimeError::KernelError(KernelError::CallFrameError(
+                            CallFrameError::CloseSubstateError(e),
+                        ))
+                    })
+                })?;
 
             // Run
             let output = M::invoke_upstream(args, self)?;
-            let mut message = CallFrameMessage::from_output(&output);
+            let message = CallFrameMessage::from_output(&output);
 
             // Auto-drop locks again in case module forgot to drop
+            let mut handler = KernelHandler {
+                callback: self.callback,
+                prev_frame: self.prev_frame_stack.last(),
+                on_store_access: |api, store_access| {
+                    M::on_close_substate(api, CloseSubstateEvent::StoreAccess(&store_access))
+                },
+            };
+
             self.current_frame
-                .drop_all_locks(&mut self.heap, self.store, self.callback)
-                .map_err(CallFrameError::CloseSubstateError)
-                .map_err(KernelError::CallFrameError)?;
+                .close_all_substates(&mut self.heap, self.store, &mut handler)
+                .map_err(|e| {
+                    e.to_runtime_error(|e| {
+                        RuntimeError::KernelError(KernelError::CallFrameError(
+                            CallFrameError::CloseSubstateError(e),
+                        ))
+                    })
+                })?;
 
             // Handle execution finish
-            M::on_execution_finish(&mut message, self)?;
+            M::on_execution_finish(&message, self)?;
 
             (output, message)
         };
