--- conflicted
+++ resolved
@@ -630,12 +630,8 @@
 where
     W: WasmEngine,
 {
-<<<<<<< HEAD
-    #[trace_resources]
-    fn kernel_drop_node(&mut self, node_id: RENodeId) -> Result<HeapRENode, RuntimeError> {
-=======
+    #[trace_resources]
     fn kernel_drop_node(&mut self, node_id: &RENodeId) -> Result<HeapRENode, RuntimeError> {
->>>>>>> 43690429
         KernelModuleMixer::before_drop_node(self, &node_id)?;
 
         // Change to kernel mode
@@ -673,15 +669,11 @@
         Ok(node)
     }
 
-<<<<<<< HEAD
-    #[trace_resources]
-    fn kernel_allocate_node_id(&mut self, node_type: RENodeType) -> Result<RENodeId, RuntimeError> {
-=======
+    #[trace_resources]
     fn kernel_allocate_node_id(
         &mut self,
         node_type: AllocateEntityType,
     ) -> Result<RENodeId, RuntimeError> {
->>>>>>> 43690429
         // TODO: Add costing
         let node_id = self.id_allocator.allocate_node_id(node_type)?;
 
@@ -1099,15 +1091,11 @@
     W: WasmEngine,
     N: ExecutableInvocation,
 {
-<<<<<<< HEAD
-    #[trace_resources]
-    fn kernel_invoke(&mut self, invocation: N) -> Result<<N as Invocation>::Output, RuntimeError> {
-=======
+    #[trace_resources]
     fn kernel_invoke(
         &mut self,
         invocation: Box<N>,
     ) -> Result<<N as Invocation>::Output, RuntimeError> {
->>>>>>> 43690429
         KernelModuleMixer::before_invoke(
             self,
             &invocation.debug_identifier(),
