--- conflicted
+++ resolved
@@ -100,39 +100,6 @@
     ) -> Result<(), InvokeError<AuthError>> {
         let auth = match &method_ident {
             ReceiverMethodIdent {
-<<<<<<< HEAD
-                receiver: Receiver::Consumed(RENodeId::Bucket(..)),
-                method_ident: MethodIdent::Native(NativeMethod::Bucket(ref method)),
-            } => {
-                let resource_address = {
-                    let offset = SubstateOffset::Bucket(BucketOffset::Bucket);
-                    node_pointer.acquire_lock(offset.clone(), false, false, track)?;
-                    let substate_ref = node_pointer.borrow_substate(&offset, call_frames, track)?;
-                    let resource_address = substate_ref.bucket().resource_address();
-                    node_pointer.release_lock(offset.clone(), false, track)?;
-                    resource_address
-                };
-                let node_id = RENodeId::ResourceManager(resource_address);
-                let resource_pointer = RENodePointer::Store(node_id);
-                let offset =
-                    SubstateOffset::ResourceManager(ResourceManagerOffset::ResourceManager);
-                resource_pointer
-                    .acquire_lock(offset.clone(), false, false, track)
-                    .map_err(RuntimeError::KernelError)?;
-
-                let substate_ref = resource_pointer.borrow_substate(&offset, call_frames, track)?;
-                let resource_manager = substate_ref.resource_manager();
-                let auth = vec![resource_manager.get_bucket_auth(*method).clone()];
-
-                resource_pointer
-                    .release_lock(offset, false, track)
-                    .map_err(RuntimeError::KernelError)?;
-
-                auth
-            }
-            ReceiverMethodIdent {
-=======
->>>>>>> 0d77e577
                 receiver: Receiver::Ref(RENodeId::ResourceManager(resource_address)),
                 method_ident: MethodIdent::Native(NativeMethod::ResourceManager(ref method)),
             } => {
