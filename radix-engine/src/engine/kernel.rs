--- conflicted
+++ resolved
@@ -15,11 +15,7 @@
 use transaction::model::AuthZoneParams;
 use transaction::validation::*;
 
-<<<<<<< HEAD
-=======
-use crate::engine::call_frame::RENodeLocation;
 use crate::engine::node_move_module::NodeMoveModule;
->>>>>>> b1226ad6
 use crate::engine::system_api::Invokable;
 use crate::engine::system_api::LockInfo;
 use crate::engine::*;
@@ -426,7 +422,6 @@
         actor: REActor,
         mut call_frame_update: CallFrameUpdate,
     ) -> Result<X::Output, RuntimeError> {
-<<<<<<< HEAD
         let derefed_lock = if let REActor::Method(
             _,
             ResolvedReceiver {
@@ -440,22 +435,14 @@
             None
         };
 
-        self.execute_in_mode(ExecutionMode::AuthModule, |system_api| {
-            AuthModule::on_before_frame_start(&mut call_frame_update, &actor, &executor, system_api).map_err(|e| match e {
-=======
         // Filter
         self.execute_in_mode(ExecutionMode::AuthModule, |system_api| {
             AuthModule::on_before_frame_start(&actor, &executor, system_api).map_err(|e| match e {
->>>>>>> b1226ad6
                 InvokeError::Error(e) => RuntimeError::ModuleError(e.into()),
                 InvokeError::Downstream(runtime_error) => runtime_error,
             })
         })?;
 
-<<<<<<< HEAD
-        for node_id in &call_frame_update.nodes_to_move {
-            self.prepare_move_downstream(*node_id, &actor)?;
-=======
         // New Call Frame pre-processing
         {
             // TODO: Abstract these away
@@ -475,7 +462,6 @@
                 )
                 .map_err(RuntimeError::ModuleError)?;
             }
->>>>>>> b1226ad6
         }
 
         // Call Frame Push
