--- conflicted
+++ resolved
@@ -93,7 +93,6 @@
         }
     }
 
-<<<<<<< HEAD
     pub fn take_all(&mut self) -> HashMap<StoredValueId, StoredValue> {
         self.values.drain().collect()
     }
@@ -102,13 +101,10 @@
         self.values.insert(id, value);
     }
 
-    pub fn take(&mut self, other: HashSet<StoredValueId>) -> Result<Vec<StoredValue>, RuntimeError> {
-=======
     pub fn take(
         &mut self,
         other: HashSet<StoredValueId>,
-    ) -> Result<ComponentObjects, RuntimeError> {
->>>>>>> 103a5fb1
+    ) -> Result<Vec<StoredValue>, RuntimeError> {
         if self.borrowed_vault.is_some() {
             panic!("Should not be taking while value is being borrowed");
         }
