use crate::errors::{KernelError, RuntimeError};
use crate::kernel::actor::{Actor, ActorIdentifier, ExecutionMode};
use crate::types::*;
use radix_engine_interface::api::node_modules::auth::ACCESS_RULES_BLUEPRINT;
use radix_engine_interface::api::node_modules::metadata::METADATA_BLUEPRINT;
use radix_engine_interface::api::node_modules::royalty::COMPONENT_ROYALTY_BLUEPRINT;
use radix_engine_interface::api::substate_api::LockFlags;
use radix_engine_interface::blueprints::resource::{
    BUCKET_BLUEPRINT, PROOF_BLUEPRINT, WORKTOP_BLUEPRINT,
};
use radix_engine_interface::constants::*;

pub struct VisibilityProperties;

impl VisibilityProperties {
    pub fn check_drop_node_visibility(
        mode: ExecutionMode,
        actor: &Actor,
        package_address: PackageAddress,
        blueprint: &str,
    ) -> bool {
        match mode {
            ExecutionMode::Kernel => true,
            ExecutionMode::KernelModule => true,
            ExecutionMode::AutoDrop => {
                if package_address.eq(&RESOURCE_MANAGER_PACKAGE) && blueprint.eq(PROOF_BLUEPRINT) {
                    actor
                        .fn_identifier
                        .package_address
                        .eq(&RESOURCE_MANAGER_PACKAGE)
                        && actor.fn_identifier.blueprint_name.eq(PROOF_BLUEPRINT)
                } else {
                    false
                }
            }
            ExecutionMode::Client => {
                match (package_address, blueprint) {
                    (RESOURCE_MANAGER_PACKAGE, WORKTOP_BLUEPRINT) => true, // TODO: Remove
                    (METADATA_PACKAGE, METADATA_BLUEPRINT)
                    | (ROYALTY_PACKAGE, COMPONENT_ROYALTY_BLUEPRINT)
                    | (ACCESS_RULES_PACKAGE, ACCESS_RULES_BLUEPRINT) => true, // TODO: This is required for current implementation of globalize, maybe there's a better way
                    _ => package_address.eq(&actor.fn_identifier.package_address),
                }
            }
            _ => return false,
        }
    }

    pub fn check_substate_access(
        mode: ExecutionMode,
        actor: &Actor,
        node_id: RENodeId,
        offset: SubstateOffset,
        flags: LockFlags,
    ) -> bool {
        let read_only = flags == LockFlags::read_only();

        // TODO: Cleanup and reduce to least privilege
        match (mode, offset) {
            (ExecutionMode::Kernel, offset) => match offset {
                SubstateOffset::TypeInfo(TypeInfoOffset::TypeInfo) => true,
                _ => false, // Protect ourselves!
            },
            (ExecutionMode::Resolver, offset) => match offset {
                SubstateOffset::TypeInfo(TypeInfoOffset::TypeInfo) => read_only,
                SubstateOffset::Package(PackageOffset::CodeType) => read_only,
                SubstateOffset::Package(PackageOffset::Info) => read_only,
                SubstateOffset::Bucket(BucketOffset::Info) => read_only,
                _ => false,
            },
            (ExecutionMode::AutoDrop, offset) => match offset {
                SubstateOffset::TypeInfo(TypeInfoOffset::TypeInfo) => true,
                _ => false,
            },
            (ExecutionMode::DropNode, offset) => match offset {
                SubstateOffset::TypeInfo(TypeInfoOffset::TypeInfo) => true,
                SubstateOffset::Bucket(BucketOffset::Info) => true,
                SubstateOffset::Proof(ProofOffset::Info) => true,
                SubstateOffset::AuthZoneStack(AuthZoneStackOffset::AuthZoneStack) => true,
                SubstateOffset::Proof(..) => true,
                SubstateOffset::Worktop(WorktopOffset::Worktop) => true,
                _ => false,
            },
            (ExecutionMode::KernelModule, offset) => match offset {
                // TODO: refine based on specific module
                SubstateOffset::AuthZoneStack(AuthZoneStackOffset::AuthZoneStack) => true,
                SubstateOffset::ResourceManager(ResourceManagerOffset::ResourceManager) => {
                    read_only
                }
                SubstateOffset::Vault(..) => true,
                SubstateOffset::Bucket(..) => read_only,
                SubstateOffset::Proof(..) => true,
                SubstateOffset::Package(PackageOffset::Info) => read_only,
                SubstateOffset::Package(PackageOffset::CodeType) => read_only,
                SubstateOffset::Package(PackageOffset::Code) => read_only,
                SubstateOffset::Package(PackageOffset::Royalty) => true,
                SubstateOffset::Package(PackageOffset::FunctionAccessRules) => true,
                SubstateOffset::Component(ComponentOffset::State0) => read_only,
                SubstateOffset::TypeInfo(_) => read_only,
                SubstateOffset::AccessRules(_) => read_only,
                SubstateOffset::Royalty(_) => true,
                _ => false,
            },
            (ExecutionMode::Client, offset) => {
                if !flags.contains(LockFlags::MUTABLE) {
                    if matches!(offset, SubstateOffset::TypeInfo(TypeInfoOffset::TypeInfo)) {
                        return true;
                    }

                    match &actor.fn_identifier {
                        // Native
                        FnIdentifier {
                            package_address, ..
                        } if is_native_package(*package_address) => true,
                        // Scrypto
                        _ => match &actor.identifier {
                            ActorIdentifier::Function(..) => match (node_id, offset) {
                                // READ package code & abi
                                (
                                    RENodeId::GlobalObject(_),
                                    SubstateOffset::Package(PackageOffset::Info), // TODO: Remove
                                )
                                | (
                                    RENodeId::GlobalObject(_),
                                    SubstateOffset::Package(PackageOffset::CodeType), // TODO: Remove
                                )
                                | (
                                    RENodeId::GlobalObject(_),
                                    SubstateOffset::Package(PackageOffset::Code), // TODO: Remove
                                )
                                | (
                                    RENodeId::GlobalObject(_),
                                    SubstateOffset::Package(PackageOffset::EventSchema), // TODO: Remove
                                ) => read_only,
                                // READ global substates
                                (
                                    RENodeId::Object(_),
                                    SubstateOffset::TypeInfo(TypeInfoOffset::TypeInfo),
                                ) => read_only,
                                // READ/WRITE KVStore entry
                                (
                                    RENodeId::KeyValueStore(_),
                                    SubstateOffset::KeyValueStore(KeyValueStoreOffset::Entry(..)),
                                ) => true,
                                // Otherwise, false
                                _ => false,
                            },
                            ActorIdentifier::Method(method_identifier) => match method_identifier {
                                MethodIdentifier(RENodeId::Object(component_address), ..) => {
                                    match (node_id, offset) {
                                        // READ package code & abi
                                        (
                                            RENodeId::GlobalObject(_),
                                            SubstateOffset::Package(PackageOffset::Info), // TODO: Remove
                                        )
                                        | (
                                            RENodeId::GlobalObject(_),
                                            SubstateOffset::Package(PackageOffset::CodeType), // TODO: Remove
                                        )
                                        | (
                                            RENodeId::GlobalObject(_),
                                            SubstateOffset::Package(PackageOffset::Code), // TODO: Remove
                                        )
                                        | (
                                            RENodeId::GlobalObject(_),
                                            SubstateOffset::Package(PackageOffset::EventSchema), // TODO: Remove
                                        ) => read_only,
                                        // READ/WRITE KVStore entry
                                        (
                                            RENodeId::KeyValueStore(_),
                                            SubstateOffset::KeyValueStore(
                                                KeyValueStoreOffset::Entry(..),
                                            ),
                                        ) => true,
                                        // READ/WRITE component application state
                                        (
                                            RENodeId::Object(addr),
                                            SubstateOffset::Component(ComponentOffset::State0),
                                        ) => addr.eq(component_address),
                                        // Otherwise, false
                                        _ => false,
                                    }
                                }
                                MethodIdentifier(
                                    RENodeId::GlobalObject(Address::Component(component_address)),
                                    ..,
                                ) => match (node_id, offset) {
                                    // READ package code & abi
                                    (
                                        RENodeId::GlobalObject(_),
                                        SubstateOffset::Package(PackageOffset::Info), // TODO: Remove
                                    )
                                    | (
                                        RENodeId::GlobalObject(_),
                                        SubstateOffset::Package(PackageOffset::CodeType), // TODO: Remove
                                    )
                                    | (
                                        RENodeId::GlobalObject(_),
                                        SubstateOffset::Package(PackageOffset::Code), // TODO: Remove
                                    ) => read_only,
                                    // READ/WRITE KVStore entry
                                    (
                                        RENodeId::KeyValueStore(_),
                                        SubstateOffset::KeyValueStore(KeyValueStoreOffset::Entry(
                                            ..,
                                        )),
                                    ) => true,
                                    // READ/WRITE component application state
                                    (
                                        RENodeId::GlobalObject(Address::Component(addr)),
                                        SubstateOffset::Component(ComponentOffset::State0),
                                    ) => addr.eq(component_address),
                                    // Otherwise, false
                                    _ => false,
                                },
                                _ => false,
                            },
                        },
                    }
                } else {
                    match &actor.fn_identifier {
                        // Native
                        FnIdentifier {
                            package_address, ..
                        } if is_native_package(*package_address) => true,

                        // Scrypto
                        _ => match &actor.identifier {
                            ActorIdentifier::Function(..) => match (node_id, offset) {
                                (
                                    RENodeId::KeyValueStore(_),
                                    SubstateOffset::KeyValueStore(KeyValueStoreOffset::Entry(..)),
                                ) => true,
                                _ => false,
                            },

                            ActorIdentifier::Method(method_identifier) => match method_identifier {
                                MethodIdentifier(RENodeId::Object(component_address), ..) => {
                                    match (node_id, offset) {
                                        (
                                            RENodeId::KeyValueStore(_),
                                            SubstateOffset::KeyValueStore(
                                                KeyValueStoreOffset::Entry(..),
                                            ),
                                        ) => true,
                                        (
                                            RENodeId::Object(addr),
                                            SubstateOffset::Component(ComponentOffset::State0),
                                        ) => addr.eq(component_address),
                                        _ => false,
                                    }
                                }
                                MethodIdentifier(
                                    RENodeId::GlobalObject(Address::Component(component_address)),
                                    ..,
                                ) => match (node_id, offset) {
                                    (
                                        RENodeId::KeyValueStore(_),
                                        SubstateOffset::KeyValueStore(KeyValueStoreOffset::Entry(
                                            ..,
                                        )),
                                    ) => true,
                                    (
                                        RENodeId::GlobalObject(Address::Component(addr)),
                                        SubstateOffset::Component(ComponentOffset::State0),
                                    ) => addr.eq(component_address),
                                    _ => false,
                                },
                                _ => false,
                            },
                        },
                    }
                }
            }
        }
    }
}

pub struct SubstateProperties;

impl SubstateProperties {
    pub fn is_persisted(offset: &SubstateOffset) -> bool {
        match offset {
            SubstateOffset::AuthZoneStack(..) => false,
            SubstateOffset::Component(..) => true,
            SubstateOffset::Royalty(..) => true,
            SubstateOffset::AccessRules(..) => true,
            SubstateOffset::Package(..) => true,
            SubstateOffset::ResourceManager(..) => true,
            SubstateOffset::KeyValueStore(..) => true,
            SubstateOffset::Vault(..) => true,
            SubstateOffset::EpochManager(..) => true,
            SubstateOffset::Validator(..) => true,
            SubstateOffset::Bucket(..) => false,
            SubstateOffset::Proof(..) => false,
            SubstateOffset::Worktop(..) => false,
            SubstateOffset::Clock(..) => true,
            SubstateOffset::Account(..) => true,
            SubstateOffset::AccessController(..) => true,
            SubstateOffset::TypeInfo(..) => true,
<<<<<<< HEAD
            SubstateOffset::PackageAccessRules => true,
=======
>>>>>>> a2cc0249
        }
    }

    pub fn verify_can_own(
        offset: &SubstateOffset,
        package_address: PackageAddress,
        blueprint_name: &str,
    ) -> Result<(), RuntimeError> {
        match (package_address, blueprint_name) {
            (RESOURCE_MANAGER_PACKAGE, BUCKET_BLUEPRINT) => match offset {
                SubstateOffset::Worktop(WorktopOffset::Worktop) => Ok(()),
                _ => Err(RuntimeError::KernelError(KernelError::InvalidOwnership(
                    offset.clone(),
                    package_address,
                    blueprint_name.to_string(),
                ))),
            },
            (RESOURCE_MANAGER_PACKAGE, PROOF_BLUEPRINT) => match offset {
                SubstateOffset::AuthZoneStack(AuthZoneStackOffset::AuthZoneStack) => Ok(()),
                _ => Err(RuntimeError::KernelError(KernelError::InvalidOwnership(
                    offset.clone(),
                    package_address,
                    blueprint_name.to_string(),
                ))),
            },
            _ => Ok(()),
        }
    }
}<|MERGE_RESOLUTION|>--- conflicted
+++ resolved
@@ -298,10 +298,6 @@
             SubstateOffset::Account(..) => true,
             SubstateOffset::AccessController(..) => true,
             SubstateOffset::TypeInfo(..) => true,
-<<<<<<< HEAD
-            SubstateOffset::PackageAccessRules => true,
-=======
->>>>>>> a2cc0249
         }
     }
 
