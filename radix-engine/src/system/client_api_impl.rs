--- conflicted
+++ resolved
@@ -33,20 +33,7 @@
 use sbor::rust::string::ToString;
 use sbor::rust::vec::Vec;
 
-<<<<<<< HEAD
-impl<'g, 's, W> ClientNodeApi<RuntimeError> for Kernel<'g, 's, W>
-where
-    W: WasmEngine,
-{
-    fn sys_drop_node(&mut self, node_id: RENodeId) -> Result<(), RuntimeError> {
-        self.kernel_drop_node(node_id)?;
-        Ok(())
-    }
-}
-=======
 use super::kernel_modules::costing::CostingReason;
-use super::node_modules::event_schema::PackageEventSchemaSubstate;
->>>>>>> a2cc0249
 
 impl<'g, 's, W> ClientSubstateApi<RuntimeError> for Kernel<'g, 's, W>
 where
@@ -159,60 +146,6 @@
     }
 }
 
-<<<<<<< HEAD
-impl<'g, 's, W> ClientPackageApi<RuntimeError> for Kernel<'g, 's, W>
-where
-    W: WasmEngine,
-{
-    fn new_package(
-        &mut self,
-        code: Vec<u8>,
-        schema: PackageSchema,
-        access_rules: AccessRulesConfig,
-        royalty_config: BTreeMap<String, RoyaltyConfig>,
-        metadata: BTreeMap<String, String>,
-    ) -> Result<PackageAddress, RuntimeError> {
-        let result = self.call_function(
-            PACKAGE_PACKAGE,
-            PACKAGE_BLUEPRINT,
-            PACKAGE_PUBLISH_WASM_IDENT,
-            scrypto_encode(&PackagePublishWasmInput {
-                package_address: None,
-                code,
-                schema,
-                access_rules,
-                royalty_config,
-                metadata,
-            })
-            .unwrap(),
-        )?;
-
-        let package_address: PackageAddress = scrypto_decode(&result).unwrap();
-        Ok(package_address)
-    }
-
-    fn call_function(
-        &mut self,
-        package_address: PackageAddress,
-        blueprint_name: &str,
-        function_name: &str,
-        args: Vec<u8>,
-    ) -> Result<Vec<u8>, RuntimeError> {
-        let invocation = FunctionInvocation {
-            fn_identifier: FnIdentifier::new(
-                package_address,
-                blueprint_name.to_string(),
-                function_name.to_string(),
-            ),
-            args,
-        };
-
-        self.kernel_invoke(invocation).map(|v| v.into())
-    }
-}
-
-=======
->>>>>>> a2cc0249
 impl<'g, 's, W> ClientObjectApi<RuntimeError> for Kernel<'g, 's, W>
 where
     W: WasmEngine,
@@ -484,11 +417,7 @@
 
         for (module_id, object_id) in modules {
             match module_id {
-<<<<<<< HEAD
-                NodeModuleId::SELF | NodeModuleId::TypeInfo | NodeModuleId::FunctionAccessRules => {
-=======
                 NodeModuleId::SELF | NodeModuleId::TypeInfo => {
->>>>>>> a2cc0249
                     return Err(RuntimeError::SystemError(SystemError::InvalidModule))
                 }
                 NodeModuleId::AccessRules | NodeModuleId::AccessRules1 => {
@@ -798,7 +727,6 @@
                     NodeModuleId::TypeInfo => Err(RuntimeError::ApplicationError(
                         ApplicationError::EventError(EventError::NoAssociatedPackage),
                     )),
-<<<<<<< HEAD
                 },
                 Some(Actor {
                     identifier:
@@ -813,9 +741,6 @@
                     ApplicationError::EventError(EventError::InvalidActor),
                 )),
             }?;
-=======
-                }?;
->>>>>>> a2cc0249
 
             let handle = self.kernel_lock_substate(
                 RENodeId::GlobalObject(Address::Package(package_address)),
@@ -881,37 +806,6 @@
             )),
         }?;
 
-<<<<<<< HEAD
-=======
-        // Reading the schema to validate the payload against it
-        let (local_type_index, schema) = {
-            let handle = self.kernel_lock_substate(
-                RENodeId::GlobalObject(Address::Package(package_address)),
-                NodeModuleId::SELF,
-                SubstateOffset::Package(PackageOffset::EventSchema),
-                LockFlags::read_only(),
-            )?;
-            let package_schema =
-                self.kernel_get_substate_ref::<PackageEventSchemaSubstate>(handle)?;
-            let contained_schema = package_schema
-                .0
-                .get(&blueprint_name)
-                .and_then(|blueprint_schema| blueprint_schema.get(&event_name))
-                .map_or(
-                    Err(RuntimeError::ApplicationError(
-                        ApplicationError::EventError(EventError::SchemaNotFoundError {
-                            package_address,
-                            blueprint_name,
-                            event_name,
-                        }),
-                    )),
-                    |item| Ok(item.clone()),
-                )?;
-            self.kernel_drop_lock(handle)?;
-            contained_schema
-        };
-
->>>>>>> a2cc0249
         // Validating the event data against the event schema
         validate_payload_against_schema(
             &event_data,
