--- conflicted
+++ resolved
@@ -7,15 +7,7 @@
 use crate::kernel::kernel_api::{Invokable, KernelInternalApi};
 use crate::kernel::module::KernelModule;
 use crate::kernel::module_mixer::KernelModuleMixer;
-<<<<<<< HEAD
-use crate::system::global::GlobalAddressSubstate;
-=======
 use crate::system::global::GlobalSubstate;
-use crate::system::invocation::invoke_native::invoke_native_fn;
-use crate::system::invocation::resolve_function::resolve_function;
-use crate::system::invocation::resolve_method::resolve_method;
-use crate::system::invocation::resolve_native::resolve_native;
->>>>>>> 7b5f5b11
 use crate::system::node::RENodeInit;
 use crate::system::node::RENodeModuleInit;
 use crate::system::node_modules::access_rules::ObjectAccessRulesChainSubstate;
@@ -141,20 +133,8 @@
             .unwrap(),
         )?;
 
-<<<<<<< HEAD
         let package_address: PackageAddress = scrypto_decode(&result).unwrap();
         Ok(package_address)
-=======
-        // Globalize
-        let global_node_id = self.kernel_allocate_node_id(RENodeType::GlobalPackage)?;
-        self.kernel_create_node(
-            global_node_id,
-            RENodeInit::Global(GlobalSubstate::Package(package_id)),
-            BTreeMap::new(),
-        )?;
-
-        Ok(global_node_id.into())
->>>>>>> 7b5f5b11
     }
 
     fn call_function(
