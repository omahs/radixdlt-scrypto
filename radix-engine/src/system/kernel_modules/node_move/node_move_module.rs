use crate::errors::{ModuleError, RuntimeError};
use crate::kernel::actor::ResolvedActor;
use crate::kernel::call_frame::CallFrameUpdate;
use crate::kernel::kernel_api::{KernelModuleApi, LockFlags};
use crate::kernel::module::KernelModule;
use crate::types::*;
use radix_engine_interface::api::types::{BucketOffset, ProofOffset, RENodeId, SubstateOffset};
use radix_engine_interface::*;

#[derive(Debug, Clone, PartialEq, Eq, ScryptoCategorize, ScryptoEncode, ScryptoDecode)]
pub enum NodeMoveError {
    CantMoveDownstream(RENodeId),
    CantMoveUpstream(RENodeId),
}

#[derive(Debug, Clone)]
pub struct NodeMoveModule {}

impl NodeMoveModule {
    fn prepare_move_downstream<Y: KernelModuleApi<RuntimeError>>(
        node_id: RENodeId,
        api: &mut Y,
    ) -> Result<(), RuntimeError> {
        match node_id {
            RENodeId::Bucket(..) => {
                let handle = api.kernel_lock_substate(
                    node_id,
                    NodeModuleId::SELF,
                    SubstateOffset::Bucket(BucketOffset::Bucket),
                    LockFlags::read_only(),
                )?;
                let substate_ref = api.kernel_get_substate_ref(handle)?;
                let bucket = substate_ref.bucket();
                let locked = bucket.is_locked();
                api.kernel_drop_lock(handle)?;
                if locked {
                    Err(RuntimeError::ModuleError(ModuleError::NodeMoveError(
                        NodeMoveError::CantMoveDownstream(node_id),
                    )))
                } else {
                    Ok(())
                }
            }
            RENodeId::Proof(..) => {
<<<<<<< HEAD
                let handle = api.lock_substate(
                    node_id,
                    NodeModuleId::SELF,
                    SubstateOffset::Proof(ProofOffset::Proof),
                    LockFlags::MUTABLE,
                )?;
                let mut substate_ref_mut = api.get_ref_mut(handle)?;
                let proof = substate_ref_mut.proof();
=======
                let from = api.kernel_get_current_actor().identifier;

                if from.is_scrypto_or_transaction() || to.is_scrypto_or_transaction() {
                    let handle = api.kernel_lock_substate(
                        node_id,
                        NodeModuleId::SELF,
                        SubstateOffset::Proof(ProofOffset::Proof),
                        LockFlags::MUTABLE,
                    )?;
                    let mut substate_ref_mut = api.kernel_get_substate_ref_mut(handle)?;
                    let proof = substate_ref_mut.proof();

                    let rtn = if proof.is_restricted() {
                        Err(RuntimeError::ModuleError(ModuleError::NodeMoveError(
                            NodeMoveError::CantMoveDownstream(node_id),
                        )))
                    } else {
                        proof.change_to_restricted();
                        Ok(())
                    };

                    api.kernel_drop_lock(handle)?;
>>>>>>> 0d436dc1

                let rtn = if proof.is_restricted() {
                    Err(RuntimeError::ModuleError(ModuleError::NodeMoveError(
                        NodeMoveError::CantMoveDownstream(node_id),
                    )))
                } else {
                    proof.change_to_restricted();
                    Ok(())
                };

                api.drop_lock(handle)?;

                rtn
            }
            RENodeId::Component(..) => Ok(()),

            RENodeId::TransactionRuntime
            | RENodeId::AuthZoneStack
            | RENodeId::Logger
            | RENodeId::ResourceManager(..)
            | RENodeId::KeyValueStore(..)
            | RENodeId::NonFungibleStore(..)
            | RENodeId::Vault(..)
            | RENodeId::Package(..)
            | RENodeId::Worktop
            | RENodeId::EpochManager(..)
            | RENodeId::Identity(..)
            | RENodeId::Validator(..)
            | RENodeId::Clock(..)
            | RENodeId::Global(..)
            | RENodeId::Account(..)
            | RENodeId::AccessController(..) => Err(RuntimeError::ModuleError(
                ModuleError::NodeMoveError(NodeMoveError::CantMoveDownstream(node_id)),
            )),
        }
    }

    fn prepare_move_upstream<Y: KernelModuleApi<RuntimeError>>(
        node_id: RENodeId,
        api: &mut Y,
    ) -> Result<(), RuntimeError> {
        match node_id {
            RENodeId::Bucket(..) => {
                let handle = api.kernel_lock_substate(
                    node_id,
                    NodeModuleId::SELF,
                    SubstateOffset::Bucket(BucketOffset::Bucket),
                    LockFlags::read_only(),
                )?;
                let substate_ref = api.kernel_get_substate_ref(handle)?;
                let bucket = substate_ref.bucket();
                let locked = bucket.is_locked();
                api.kernel_drop_lock(handle)?;
                if locked {
                    Err(RuntimeError::ModuleError(ModuleError::NodeMoveError(
                        NodeMoveError::CantMoveUpstream(node_id),
                    )))
                } else {
                    Ok(())
                }
            }
            RENodeId::Proof(..)
            | RENodeId::Component(..)
            | RENodeId::Vault(..)
            | RENodeId::Account(..) => Ok(()),

            RENodeId::TransactionRuntime
            | RENodeId::AuthZoneStack
            | RENodeId::Logger
            | RENodeId::ResourceManager(..)
            | RENodeId::KeyValueStore(..)
            | RENodeId::NonFungibleStore(..)
            | RENodeId::Package(..)
            | RENodeId::Worktop
            | RENodeId::EpochManager(..)
            | RENodeId::Identity(..)
            | RENodeId::Validator(..)
            | RENodeId::Clock(..)
            | RENodeId::Global(..)
            | RENodeId::AccessController(..) => Err(RuntimeError::ModuleError(
                ModuleError::NodeMoveError(NodeMoveError::CantMoveUpstream(node_id)),
            )),
        }
    }
}

impl KernelModule for NodeMoveModule {
    fn before_push_frame<Y: KernelModuleApi<RuntimeError>>(
        api: &mut Y,
        _actor: &ResolvedActor,
        call_frame_update: &mut CallFrameUpdate,
    ) -> Result<(), RuntimeError> {
        for node_id in &call_frame_update.nodes_to_move {
            Self::prepare_move_downstream(*node_id, api)?;
        }

        Ok(())
    }

    fn on_execution_finish<Y: KernelModuleApi<RuntimeError>>(
        api: &mut Y,
        _caller: &ResolvedActor,
        call_frame_update: &CallFrameUpdate,
    ) -> Result<(), RuntimeError> {
        for node_id in &call_frame_update.nodes_to_move {
            Self::prepare_move_upstream(*node_id, api)?;
        }

        Ok(())
    }
}<|MERGE_RESOLUTION|>--- conflicted
+++ resolved
@@ -42,39 +42,14 @@
                 }
             }
             RENodeId::Proof(..) => {
-<<<<<<< HEAD
-                let handle = api.lock_substate(
+                let handle = api.kernel_lock_substate(
                     node_id,
                     NodeModuleId::SELF,
                     SubstateOffset::Proof(ProofOffset::Proof),
                     LockFlags::MUTABLE,
                 )?;
-                let mut substate_ref_mut = api.get_ref_mut(handle)?;
+                let mut substate_ref_mut = api.kernel_get_substate_ref_mut(handle)?;
                 let proof = substate_ref_mut.proof();
-=======
-                let from = api.kernel_get_current_actor().identifier;
-
-                if from.is_scrypto_or_transaction() || to.is_scrypto_or_transaction() {
-                    let handle = api.kernel_lock_substate(
-                        node_id,
-                        NodeModuleId::SELF,
-                        SubstateOffset::Proof(ProofOffset::Proof),
-                        LockFlags::MUTABLE,
-                    )?;
-                    let mut substate_ref_mut = api.kernel_get_substate_ref_mut(handle)?;
-                    let proof = substate_ref_mut.proof();
-
-                    let rtn = if proof.is_restricted() {
-                        Err(RuntimeError::ModuleError(ModuleError::NodeMoveError(
-                            NodeMoveError::CantMoveDownstream(node_id),
-                        )))
-                    } else {
-                        proof.change_to_restricted();
-                        Ok(())
-                    };
-
-                    api.kernel_drop_lock(handle)?;
->>>>>>> 0d436dc1
 
                 let rtn = if proof.is_restricted() {
                     Err(RuntimeError::ModuleError(ModuleError::NodeMoveError(
@@ -85,7 +60,7 @@
                     Ok(())
                 };
 
-                api.drop_lock(handle)?;
+                api.kernel_drop_lock(handle)?;
 
                 rtn
             }
