--- conflicted
+++ resolved
@@ -395,30 +395,16 @@
         Ok(())
     }
 
-<<<<<<< HEAD
-    fn after_drain_substates<Y: KernelApi<SystemConfig<V>>>(
-        api: &mut Y,
-        count: u32,
-        store_access: &StoreAccessInfo,
-=======
     fn on_scan_sorted_substates(
         system: &mut SystemConfig<V>,
         event: &ScanSortedSubstatesEvent,
->>>>>>> 34c447e1
     ) -> Result<(), RuntimeError> {
         system
             .modules
             .costing
-<<<<<<< HEAD
-            .apply_execution_cost(CostingEntry::DrainSubstates {
-                count,
-                store_access,
-            })
-=======
             .apply_execution_cost(CostingEntry::ScanSortedSubstates { event })?;
 
         Ok(())
->>>>>>> 34c447e1
     }
 
     fn on_allocate_node_id<Y: KernelApi<SystemConfig<V>>>(
