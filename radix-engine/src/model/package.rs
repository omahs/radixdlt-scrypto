use sbor::rust::collections::HashMap;
use sbor::rust::string::String;
use sbor::rust::vec::Vec;
use sbor::*;
use scrypto::abi::{Function, Method};
use scrypto::buffer::scrypto_decode;
use scrypto::component::PackageFunction;
use scrypto::values::ScryptoValue;

use crate::engine::SystemApi;
use crate::wasm::*;

/// A collection of blueprints, compiled and published as a single unit.
#[derive(Debug, Clone, TypeId, Encode, Decode)]
pub struct Package {
    code: Vec<u8>,
    instrumented_code: Vec<u8>,
    blueprint_abis: HashMap<String, (Type, Vec<Function>, Vec<Method>)>,
}

#[derive(Debug, Clone, PartialEq)]
pub enum PackageError {
    InvalidRequestData(DecodeError),
    BlueprintNotFound,
    WasmValidationError(WasmValidationError),
    MethodNotFound(String),
}

impl Package {
    /// Validates and creates a package
    pub fn new(code: Vec<u8>) -> Result<Self, WasmValidationError> {
        let mut wasm_engine = WasmiEngine::new(); // stateless

        // validate wasm
        wasm_engine.validate(&code)?;

<<<<<<< HEAD
        // instrument wasm
        let instrumented_code = wasm_engine
            .instrument(&code)
            .map_err(|_| WasmValidationError::FailedToInstrumentCode)?;

        // export blueprint ABI
        let mut blueprint_abis = HashMap::new();
=======
        // TODO will replace this with static ABIs
>>>>>>> 8cbd9c3b
        let module = wasm_engine.instantiate(&code);
        let exports: Vec<String> = module
            .function_exports()
            .into_iter()
            .filter(|e| e.ends_with("_abi") && e.len() > 4)
            .collect();
        for method_name in exports {
            let rtn = module
                .invoke_export(
                    &method_name,
                    &ScryptoValue::unit(),
                    &mut NopScryptoRuntime::new(EXPORT_BLUEPRINT_ABI_TBD_LIMIT),
                )
                .map_err(|_| WasmValidationError::FailedToExportBlueprintAbi)?;

            let abi: (Type, Vec<Function>, Vec<Method>) =
                scrypto_decode(&rtn.raw).map_err(|_| WasmValidationError::InvalidBlueprintAbi)?;

            if let Type::Struct { name, fields: _ } = &abi.0 {
                blueprint_abis.insert(name.clone(), abi);
            } else {
                return Err(WasmValidationError::InvalidBlueprintAbi);
            }
        }

        Ok(Self {
            code,
            instrumented_code,
            blueprint_abis,
        })
    }

    pub fn code(&self) -> &[u8] {
        &self.code
    }

    pub fn instrumented_code(&self) -> &[u8] {
        &self.instrumented_code
    }

    pub fn blueprint_abi(
        &self,
        blueprint_name: &str,
    ) -> Option<&(Type, Vec<Function>, Vec<Method>)> {
        self.blueprint_abis.get(blueprint_name)
    }

    pub fn contains_blueprint(&self, blueprint_name: &str) -> bool {
        self.blueprint_abis.contains_key(blueprint_name)
    }

    pub fn load_blueprint_schema(&self, blueprint_name: &str) -> Result<&Type, PackageError> {
        self.blueprint_abi(blueprint_name)
            .map(|v| &v.0)
            .ok_or(PackageError::BlueprintNotFound)
    }

    pub fn static_main<S: SystemApi>(
        call_data: ScryptoValue,
        system_api: &mut S,
    ) -> Result<ScryptoValue, PackageError> {
        let function: PackageFunction =
            scrypto_decode(&call_data.raw).map_err(|e| PackageError::InvalidRequestData(e))?;
        match function {
            PackageFunction::Publish(bytes) => {
                let package = Package::new(bytes).map_err(PackageError::WasmValidationError)?;
                let package_address = system_api.create_package(package);
                Ok(ScryptoValue::from_value(&package_address))
            }
        }
    }
}<|MERGE_RESOLUTION|>--- conflicted
+++ resolved
@@ -34,17 +34,14 @@
         // validate wasm
         wasm_engine.validate(&code)?;
 
-<<<<<<< HEAD
         // instrument wasm
         let instrumented_code = wasm_engine
             .instrument(&code)
             .map_err(|_| WasmValidationError::FailedToInstrumentCode)?;
 
         // export blueprint ABI
+        // TODO will replace this with static ABIs
         let mut blueprint_abis = HashMap::new();
-=======
-        // TODO will replace this with static ABIs
->>>>>>> 8cbd9c3b
         let module = wasm_engine.instantiate(&code);
         let exports: Vec<String> = module
             .function_exports()
