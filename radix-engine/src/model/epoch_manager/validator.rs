use crate::engine::{
    deref_and_update, ApplicationError, CallFrameUpdate, ExecutableInvocation, Executor, LockFlags,
    RENode, ResolvedActor, ResolverApi, RuntimeError, SystemApi,
};
use crate::model::{AccessRulesChainSubstate, GlobalAddressSubstate};
use crate::types::*;
use crate::wasm::WasmEngine;
use native_sdk::resource::{ResourceManager, SysBucket, Vault};
use radix_engine_interface::api::api::{EngineApi, InvokableModel};
use radix_engine_interface::api::types::{GlobalAddress, NativeFn, RENodeId, SubstateOffset};
use radix_engine_interface::model::*;
use radix_engine_interface::rule;

#[derive(Debug, Clone, PartialEq, Eq, ScryptoCategorize, ScryptoEncode, ScryptoDecode)]
pub struct ValidatorSubstate {
<<<<<<< HEAD
    pub manager: SystemAddress,
    pub address: SystemAddress,
=======
    pub manager: ComponentAddress,
    pub address: ComponentAddress,
    pub unstake_nft_address: ResourceAddress,
>>>>>>> 25f4ce0d
    pub key: EcdsaSecp256k1PublicKey,
    pub is_registered: bool,

    pub unstake_nft: ResourceAddress,
    pub liquidity_token: ResourceAddress,
    pub stake_xrd_vault_id: VaultId,
    pub pending_xrd_withdraw_vault_id: VaultId,
}

#[derive(Debug, Clone, PartialEq, Eq, ScryptoCategorize, ScryptoEncode, ScryptoDecode)]
pub enum ValidatorError {
    InvalidClaimResource,
    EpochUnlockHasNotOccurredYet,
}

pub struct ValidatorRegisterExecutable(RENodeId);

impl ExecutableInvocation for ValidatorRegisterInvocation {
    type Exec = ValidatorRegisterExecutable;

    fn resolve<D: ResolverApi>(
        self,
        deref: &mut D,
    ) -> Result<(ResolvedActor, CallFrameUpdate, Self::Exec), RuntimeError>
    where
        Self: Sized,
    {
        let mut call_frame_update = CallFrameUpdate::empty();
        let receiver = RENodeId::Global(GlobalAddress::Component(self.receiver));
        let resolved_receiver = deref_and_update(receiver, &mut call_frame_update, deref)?;

        let actor = ResolvedActor::method(
            NativeFn::Validator(ValidatorFn::Register),
            resolved_receiver,
        );
        let executor = ValidatorRegisterExecutable(resolved_receiver.receiver);
        Ok((actor, call_frame_update, executor))
    }
}

impl Executor for ValidatorRegisterExecutable {
    type Output = ();

    fn execute<Y, W: WasmEngine>(self, api: &mut Y) -> Result<((), CallFrameUpdate), RuntimeError>
    where
        Y: SystemApi + EngineApi<RuntimeError> + InvokableModel<RuntimeError>,
    {
        let offset = SubstateOffset::Validator(ValidatorOffset::Validator);
        let handle = api.lock_substate(self.0, offset.clone(), LockFlags::MUTABLE)?;

        // Update state
        {
            let mut substate = api.get_ref_mut(handle)?;
            let validator = substate.validator();

            if validator.is_registered {
                return Ok(((), CallFrameUpdate::empty()));
            }

            validator.is_registered = true;
        }

        // Update EpochManager
        {
            let substate = api.get_ref(handle)?;
            let validator = substate.validator();
            let stake_vault = Vault(validator.stake_xrd_vault_id);
            let stake_amount = stake_vault.sys_amount(api)?;
            if stake_amount.is_positive() {
                let substate = api.get_ref(handle)?;
                let validator = substate.validator();
                let invocation = EpochManagerUpdateValidatorInvocation {
                    receiver: validator.manager,
                    validator_address: validator.address,
                    update: UpdateValidator::Register(validator.key, stake_amount),
                };
                api.invoke(invocation)?;
            }
        }

        Ok(((), CallFrameUpdate::empty()))
    }
}

pub struct ValidatorUnregisterExecutable(RENodeId);

impl ExecutableInvocation for ValidatorUnregisterInvocation {
    type Exec = ValidatorUnregisterExecutable;

    fn resolve<D: ResolverApi>(
        self,
        deref: &mut D,
    ) -> Result<(ResolvedActor, CallFrameUpdate, Self::Exec), RuntimeError>
    where
        Self: Sized,
    {
        let mut call_frame_update = CallFrameUpdate::empty();
        let receiver = RENodeId::Global(GlobalAddress::Component(self.receiver));
        let resolved_receiver = deref_and_update(receiver, &mut call_frame_update, deref)?;
        let actor = ResolvedActor::method(
            NativeFn::Validator(ValidatorFn::Unregister),
            resolved_receiver,
        );
        let executor = ValidatorUnregisterExecutable(resolved_receiver.receiver);
        Ok((actor, call_frame_update, executor))
    }
}

impl Executor for ValidatorUnregisterExecutable {
    type Output = ();

    fn execute<Y, W: WasmEngine>(self, api: &mut Y) -> Result<((), CallFrameUpdate), RuntimeError>
    where
        Y: SystemApi + InvokableModel<RuntimeError>,
    {
        let offset = SubstateOffset::Validator(ValidatorOffset::Validator);
        let handle = api.lock_substate(self.0, offset.clone(), LockFlags::MUTABLE)?;

        // Update state
        {
            let mut substate = api.get_ref_mut(handle)?;
            let validator = substate.validator();
            if !validator.is_registered {
                return Ok(((), CallFrameUpdate::empty()));
            }
            validator.is_registered = false;
        }

        // Update EpochManager
        {
            let mut substate = api.get_ref_mut(handle)?;
            let validator = substate.validator();
            let invocation = EpochManagerUpdateValidatorInvocation {
                receiver: validator.manager,
                validator_address: validator.address,
                update: UpdateValidator::Unregister,
            };
            api.invoke(invocation)?;
        }

        Ok(((), CallFrameUpdate::empty()))
    }
}

pub struct ValidatorStakeExecutable(RENodeId, Bucket);

impl ExecutableInvocation for ValidatorStakeInvocation {
    type Exec = ValidatorStakeExecutable;

    fn resolve<D: ResolverApi>(
        self,
        deref: &mut D,
    ) -> Result<(ResolvedActor, CallFrameUpdate, Self::Exec), RuntimeError>
    where
        Self: Sized,
    {
        let mut call_frame_update = CallFrameUpdate::empty();
        let receiver = RENodeId::Global(GlobalAddress::Component(self.receiver));
        let resolved_receiver = deref_and_update(receiver, &mut call_frame_update, deref)?;
        call_frame_update
            .nodes_to_move
            .push(RENodeId::Bucket(self.stake.0));

        let actor =
            ResolvedActor::method(NativeFn::Validator(ValidatorFn::Stake), resolved_receiver);
        let executor = ValidatorStakeExecutable(resolved_receiver.receiver, self.stake);
        Ok((actor, call_frame_update, executor))
    }
}

impl Executor for ValidatorStakeExecutable {
    type Output = Bucket;

<<<<<<< HEAD
    fn execute<Y>(self, api: &mut Y) -> Result<(Bucket, CallFrameUpdate), RuntimeError>
=======
    fn execute<Y, W: WasmEngine>(self, api: &mut Y) -> Result<((), CallFrameUpdate), RuntimeError>
>>>>>>> 25f4ce0d
    where
        Y: SystemApi + EngineApi<RuntimeError> + InvokableModel<RuntimeError>,
    {
        let offset = SubstateOffset::Validator(ValidatorOffset::Validator);
        let handle = api.lock_substate(self.0, offset, LockFlags::read_only())?;

        // Stake
        let lp_token_bucket = {
            let substate = api.get_ref(handle)?;
            let validator = substate.validator();
            let mut lp_token_resman = ResourceManager(validator.liquidity_token);
            let mut xrd_vault = Vault(validator.stake_xrd_vault_id);

            let total_lp_supply = lp_token_resman.total_supply(api)?;
            let active_stake_amount = xrd_vault.sys_amount(api)?;
            let xrd_bucket = self.1;
            let stake_amount = xrd_bucket.sys_amount(api)?;
            let lp_mint_amount = if active_stake_amount.is_zero() {
                stake_amount
            } else {
                stake_amount * total_lp_supply / active_stake_amount
            };

            let lp_token_bucket = lp_token_resman.mint_fungible(lp_mint_amount, api)?;
            xrd_vault.sys_put(xrd_bucket, api)?;
            lp_token_bucket
        };

        // Update EpochManager
        {
            let substate = api.get_ref(handle)?;
            let validator = substate.validator();
            if validator.is_registered {
                let receiver = validator.manager;
                let key = validator.key;
                let validator_address = validator.address;
                let xrd_vault = Vault(validator.stake_xrd_vault_id);
                let xrd_amount = xrd_vault.sys_amount(api)?;
                let invocation = EpochManagerUpdateValidatorInvocation {
                    receiver,
                    validator_address,
                    update: UpdateValidator::Register(key, xrd_amount),
                };
                api.invoke(invocation)?;
            }
        }

        let update = CallFrameUpdate::move_node(RENodeId::Bucket(lp_token_bucket.0));
        Ok((lp_token_bucket, update))
    }
}

pub struct ValidatorUnstakeExecutable(RENodeId, Bucket);

impl ExecutableInvocation for ValidatorUnstakeInvocation {
    type Exec = ValidatorUnstakeExecutable;

    fn resolve<D: ResolverApi>(
        self,
        deref: &mut D,
    ) -> Result<(ResolvedActor, CallFrameUpdate, Self::Exec), RuntimeError>
    where
        Self: Sized,
    {
        let mut call_frame_update = CallFrameUpdate::empty();
        let receiver = RENodeId::Global(GlobalAddress::Component(self.receiver));
        let resolved_receiver = deref_and_update(receiver, &mut call_frame_update, deref)?;
        call_frame_update
            .nodes_to_move
            .push(RENodeId::Bucket(self.lp_tokens.0));

        let actor =
            ResolvedActor::method(NativeFn::Validator(ValidatorFn::Unstake), resolved_receiver);
        let executor = ValidatorUnstakeExecutable(resolved_receiver.receiver, self.lp_tokens);
        Ok((actor, call_frame_update, executor))
    }
}

#[derive(Debug, Clone, PartialEq, Eq, ScryptoCategorize, ScryptoEncode, ScryptoDecode)]
pub struct UnstakeData {
    epoch_unlocked: u64,
    amount: Decimal,
}

impl Executor for ValidatorUnstakeExecutable {
    type Output = Bucket;

    fn execute<Y, W: WasmEngine>(
        self,
        api: &mut Y,
    ) -> Result<(Bucket, CallFrameUpdate), RuntimeError>
    where
        Y: SystemApi + EngineApi<RuntimeError> + InvokableModel<RuntimeError>,
    {
        let offset = SubstateOffset::Validator(ValidatorOffset::Validator);
        let handle = api.lock_substate(self.0, offset, LockFlags::read_only())?;

        // Unstake
        let unstake_bucket = {
            let substate = api.get_ref(handle)?;
            let validator = substate.validator();

            let manager = validator.manager;
            let mut stake_vault = Vault(validator.stake_xrd_vault_id);
            let mut unstake_vault = Vault(validator.pending_xrd_withdraw_vault_id);
            let mut nft_resman = ResourceManager(validator.unstake_nft);
            let mut lp_token_resman = ResourceManager(validator.liquidity_token);

            let active_stake_amount = stake_vault.sys_amount(api)?;
            let total_lp_supply = lp_token_resman.total_supply(api)?;
            let lp_tokens = self.1;
            let lp_token_amount = lp_tokens.sys_amount(api)?;
            let xrd_amount = lp_token_amount * active_stake_amount / total_lp_supply;

            lp_token_resman.burn(lp_tokens, api)?;

            let manager_handle = api.lock_substate(
                RENodeId::Global(GlobalAddress::Component(manager)),
                SubstateOffset::EpochManager(EpochManagerOffset::EpochManager),
                LockFlags::read_only(),
            )?;
            let manager_substate = api.get_ref(manager_handle)?;
            let epoch_manager = manager_substate.epoch_manager();
            let current_epoch = epoch_manager.epoch;
            let epoch_unlocked = current_epoch + epoch_manager.num_unstake_epochs;
            api.drop_lock(manager_handle)?;

            let data = UnstakeData {
                epoch_unlocked,
                amount: xrd_amount,
            };

            let bucket = stake_vault.sys_take(xrd_amount, api)?;
            unstake_vault.sys_put(bucket, api)?;
            nft_resman.mint_non_fungible_uuid(data, api)?
        };

        // Update Epoch Manager
        {
            let substate = api.get_ref(handle)?;
            let validator = substate.validator();
            let stake_vault = Vault(validator.stake_xrd_vault_id);
            if validator.is_registered {
                let stake_amount = stake_vault.sys_amount(api)?;
                let substate = api.get_ref(handle)?;
                let validator = substate.validator();
                let update = if stake_amount.is_zero() {
                    UpdateValidator::Unregister
                } else {
                    UpdateValidator::Register(validator.key, stake_amount)
                };

                let invocation = EpochManagerUpdateValidatorInvocation {
                    receiver: validator.manager,
                    validator_address: validator.address,
                    update,
                };
                api.invoke(invocation)?;
            }
        };

        let update = CallFrameUpdate::move_node(RENodeId::Bucket(unstake_bucket.0));
        Ok((unstake_bucket, update))
    }
}

pub struct ValidatorClaimXrdExecutable(RENodeId, Bucket);

impl ExecutableInvocation for ValidatorClaimXrdInvocation {
    type Exec = ValidatorClaimXrdExecutable;

    fn resolve<D: ResolverApi>(
        self,
        deref: &mut D,
    ) -> Result<(ResolvedActor, CallFrameUpdate, Self::Exec), RuntimeError>
    where
        Self: Sized,
    {
        let mut call_frame_update = CallFrameUpdate::empty();
        let receiver = RENodeId::Global(GlobalAddress::Component(self.receiver));
        let resolved_receiver = deref_and_update(receiver, &mut call_frame_update, deref)?;
        call_frame_update
            .nodes_to_move
            .push(RENodeId::Bucket(self.bucket.0));

        let actor = ResolvedActor::method(
            NativeFn::Validator(ValidatorFn::ClaimXrd),
            resolved_receiver,
        );
        let executor = ValidatorClaimXrdExecutable(resolved_receiver.receiver, self.bucket);
        Ok((actor, call_frame_update, executor))
    }
}

impl Executor for ValidatorClaimXrdExecutable {
    type Output = Bucket;

    fn execute<Y, W: WasmEngine>(
        self,
        api: &mut Y,
    ) -> Result<(Bucket, CallFrameUpdate), RuntimeError>
    where
        Y: SystemApi + EngineApi<RuntimeError> + InvokableModel<RuntimeError>,
    {
        let offset = SubstateOffset::Validator(ValidatorOffset::Validator);
        let handle = api.lock_substate(self.0, offset, LockFlags::read_only())?;
        let substate = api.get_ref(handle)?;
        let validator = substate.validator();
        let mut nft_resman = ResourceManager(validator.unstake_nft);
        let resource_address = validator.unstake_nft;
        let manager = validator.manager;
        let mut unstake_vault = Vault(validator.pending_xrd_withdraw_vault_id);

        // TODO: Move this check into a more appropriate place
        let bucket = Bucket(self.1 .0);
        if !resource_address.eq(&bucket.sys_resource_address(api)?) {
            return Err(RuntimeError::ApplicationError(
                ApplicationError::ValidatorError(ValidatorError::InvalidClaimResource),
            ));
        }

        let current_epoch = {
            let mgr_handle = api.lock_substate(
                RENodeId::Global(GlobalAddress::Component(manager)),
                SubstateOffset::EpochManager(EpochManagerOffset::EpochManager),
                LockFlags::read_only(),
            )?;
            let mgr_substate = api.get_ref(mgr_handle)?;
            let epoch = mgr_substate.epoch_manager().epoch;
            api.drop_lock(mgr_handle)?;
            epoch
        };

        let mut unstake_amount = Decimal::zero();

        for id in bucket.sys_non_fungible_ids(api)? {
            let data: UnstakeData = nft_resman.get_non_fungible_data(id, api)?;
            if current_epoch < data.epoch_unlocked {
                return Err(RuntimeError::ApplicationError(
                    ApplicationError::ValidatorError(ValidatorError::EpochUnlockHasNotOccurredYet),
                ));
            }
            unstake_amount += data.amount;
        }
        nft_resman.burn(bucket, api)?;

        let claimed_bucket = unstake_vault.sys_take(unstake_amount, api)?;
        let update = CallFrameUpdate::move_node(RENodeId::Bucket(claimed_bucket.0));
        Ok((claimed_bucket, update))
    }
}

pub(crate) struct ValidatorCreator;

impl ValidatorCreator {
    fn create_liquidity_token_with_initial_amount<Y>(
        amount: Decimal,
        api: &mut Y,
    ) -> Result<(ResourceAddress, Bucket), RuntimeError>
    where
        Y: SystemApi + EngineApi<RuntimeError> + InvokableModel<RuntimeError>,
    {
        let mut liquidity_token_auth = BTreeMap::new();
        let non_fungible_id = NonFungibleId::Bytes(
            scrypto_encode(&PackageIdentifier::Native(NativePackage::EpochManager)).unwrap(),
        );
        let non_fungible_address = NonFungibleAddress::new(PACKAGE_TOKEN, non_fungible_id);
        liquidity_token_auth.insert(
            Mint,
            (
                rule!(require(non_fungible_address.clone())),
                rule!(deny_all),
            ),
        );
        liquidity_token_auth.insert(
            Burn,
            (rule!(require(non_fungible_address)), rule!(deny_all)),
        );
        liquidity_token_auth.insert(Withdraw, (rule!(allow_all), rule!(deny_all)));
        liquidity_token_auth.insert(Deposit, (rule!(allow_all), rule!(deny_all)));

        let (unstake_resource_manager, bucket) = ResourceManager::sys_new(
            ResourceType::Fungible { divisibility: 0 },
            BTreeMap::new(),
            liquidity_token_auth,
            Some(MintParams::Fungible { amount }),
            api,
        )?;

        Ok((unstake_resource_manager.0, bucket.unwrap()))
    }

    fn create_liquidity_token<Y>(api: &mut Y) -> Result<ResourceAddress, RuntimeError>
    where
        Y: SystemApi + EngineApi<RuntimeError> + InvokableModel<RuntimeError>,
    {
        let mut liquidity_token_auth = BTreeMap::new();
        let non_fungible_id = NonFungibleId::Bytes(
            scrypto_encode(&PackageIdentifier::Native(NativePackage::EpochManager)).unwrap(),
        );
        let non_fungible_address = NonFungibleAddress::new(PACKAGE_TOKEN, non_fungible_id);
        liquidity_token_auth.insert(
            Mint,
            (
                rule!(require(non_fungible_address.clone())),
                rule!(deny_all),
            ),
        );
        liquidity_token_auth.insert(
            Burn,
            (rule!(require(non_fungible_address)), rule!(deny_all)),
        );
        liquidity_token_auth.insert(Withdraw, (rule!(allow_all), rule!(deny_all)));
        liquidity_token_auth.insert(Deposit, (rule!(allow_all), rule!(deny_all)));

        let (unstake_resource_manager, _) = ResourceManager::sys_new(
            ResourceType::Fungible { divisibility: 0 },
            BTreeMap::new(),
            liquidity_token_auth,
            None,
            api,
        )?;

        Ok(unstake_resource_manager.0)
    }

    fn create_unstake_nft<Y>(api: &mut Y) -> Result<ResourceAddress, RuntimeError>
    where
        Y: SystemApi + EngineApi<RuntimeError> + InvokableModel<RuntimeError>,
    {
        let mut unstake_token_auth = BTreeMap::new();
        let non_fungible_id = NonFungibleId::Bytes(
            scrypto_encode(&PackageIdentifier::Native(NativePackage::EpochManager)).unwrap(),
        );
        let non_fungible_address = NonFungibleAddress::new(PACKAGE_TOKEN, non_fungible_id);
        unstake_token_auth.insert(
            Mint,
            (
                rule!(require(non_fungible_address.clone())),
                rule!(deny_all),
            ),
        );
        unstake_token_auth.insert(
            Burn,
            (rule!(require(non_fungible_address)), rule!(deny_all)),
        );
        unstake_token_auth.insert(Withdraw, (rule!(allow_all), rule!(deny_all)));
        unstake_token_auth.insert(Deposit, (rule!(allow_all), rule!(deny_all)));

        let (unstake_resource_manager, _) = ResourceManager::sys_new(
            ResourceType::NonFungible {
                id_type: NonFungibleIdType::UUID,
            },
            BTreeMap::new(),
            unstake_token_auth,
            None,
            api,
        )?;

        Ok(unstake_resource_manager.0)
    }

    fn build_access_rules(key: EcdsaSecp256k1PublicKey) -> AccessRules {
        let mut access_rules = AccessRules::new();
        access_rules.set_method_access_rule(
            AccessRuleKey::Native(NativeFn::Validator(ValidatorFn::Register)),
            rule!(require(NonFungibleAddress::from_public_key(&key))),
        );
        access_rules.set_method_access_rule(
            AccessRuleKey::Native(NativeFn::Validator(ValidatorFn::Unregister)),
            rule!(require(NonFungibleAddress::from_public_key(&key))),
        );
        access_rules.set_method_access_rule(
            AccessRuleKey::Native(NativeFn::Validator(ValidatorFn::Stake)),
            rule!(allow_all),
        );
        access_rules.set_method_access_rule(
            AccessRuleKey::Native(NativeFn::Validator(ValidatorFn::Unstake)),
            rule!(allow_all),
        );
        access_rules.set_method_access_rule(
            AccessRuleKey::Native(NativeFn::Validator(ValidatorFn::ClaimXrd)),
            rule!(allow_all),
        );

        access_rules
    }

    pub fn create_with_initial_stake<Y>(
        manager: SystemAddress,
        key: EcdsaSecp256k1PublicKey,
        initial_stake: Bucket,
        is_registered: bool,
        api: &mut Y,
    ) -> Result<(SystemAddress, Bucket), RuntimeError>
    where
        Y: SystemApi + EngineApi<RuntimeError> + InvokableModel<RuntimeError>,
    {
        let node_id = api.allocate_node_id(RENodeType::Validator)?;
        let global_node_id = api.allocate_node_id(RENodeType::GlobalValidator)?;
        let address: SystemAddress = global_node_id.into();
        let initial_liquidity_amount = initial_stake.sys_amount(api)?;
        let mut stake_vault = Vault::sys_new(RADIX_TOKEN, api)?;
        stake_vault.sys_put(initial_stake, api)?;
        let unstake_vault = Vault::sys_new(RADIX_TOKEN, api)?;
        let unstake_nft = Self::create_unstake_nft(api)?;
        let (liquidity_token, liquidity_bucket) =
            Self::create_liquidity_token_with_initial_amount(initial_liquidity_amount, api)?;
        let node = RENode::Validator(
            ValidatorSubstate {
                manager,
                key,
                address,
                liquidity_token,
                unstake_nft,
                stake_xrd_vault_id: stake_vault.0,
                pending_xrd_withdraw_vault_id: unstake_vault.0,
                is_registered,
            },
            AccessRulesChainSubstate {
                access_rules_chain: vec![Self::build_access_rules(key)],
            },
        );
        api.create_node(node_id, node)?;
        api.create_node(
            global_node_id,
            RENode::Global(GlobalAddressSubstate::Validator(node_id.into())),
        )?;

        Ok((global_node_id.into(), liquidity_bucket))
    }

    pub fn create<Y>(
        manager: SystemAddress,
        key: EcdsaSecp256k1PublicKey,
        is_registered: bool,
        api: &mut Y,
    ) -> Result<SystemAddress, RuntimeError>
    where
        Y: SystemApi + EngineApi<RuntimeError> + InvokableModel<RuntimeError>,
    {
        let node_id = api.allocate_node_id(RENodeType::Validator)?;
        let global_node_id = api.allocate_node_id(RENodeType::GlobalValidator)?;
        let address: SystemAddress = global_node_id.into();
        let stake_vault = Vault::sys_new(RADIX_TOKEN, api)?;
        let unstake_vault = Vault::sys_new(RADIX_TOKEN, api)?;
        let unstake_nft = Self::create_unstake_nft(api)?;
        let liquidity_token = Self::create_liquidity_token(api)?;
        let node = RENode::Validator(
            ValidatorSubstate {
                manager,
                key,
                address,
                liquidity_token,
                unstake_nft,
                stake_xrd_vault_id: stake_vault.0,
                pending_xrd_withdraw_vault_id: unstake_vault.0,
                is_registered,
            },
            AccessRulesChainSubstate {
                access_rules_chain: vec![Self::build_access_rules(key)],
            },
        );
        api.create_node(node_id, node)?;
        api.create_node(
            global_node_id,
            RENode::Global(GlobalAddressSubstate::Validator(node_id.into())),
        )?;

        Ok(global_node_id.into())
    }
}<|MERGE_RESOLUTION|>--- conflicted
+++ resolved
@@ -13,14 +13,8 @@
 
 #[derive(Debug, Clone, PartialEq, Eq, ScryptoCategorize, ScryptoEncode, ScryptoDecode)]
 pub struct ValidatorSubstate {
-<<<<<<< HEAD
-    pub manager: SystemAddress,
-    pub address: SystemAddress,
-=======
     pub manager: ComponentAddress,
     pub address: ComponentAddress,
-    pub unstake_nft_address: ResourceAddress,
->>>>>>> 25f4ce0d
     pub key: EcdsaSecp256k1PublicKey,
     pub is_registered: bool,
 
@@ -194,11 +188,7 @@
 impl Executor for ValidatorStakeExecutable {
     type Output = Bucket;
 
-<<<<<<< HEAD
-    fn execute<Y>(self, api: &mut Y) -> Result<(Bucket, CallFrameUpdate), RuntimeError>
-=======
-    fn execute<Y, W: WasmEngine>(self, api: &mut Y) -> Result<((), CallFrameUpdate), RuntimeError>
->>>>>>> 25f4ce0d
+    fn execute<Y, W: WasmEngine>(self, api: &mut Y) -> Result<(Bucket, CallFrameUpdate), RuntimeError>
     where
         Y: SystemApi + EngineApi<RuntimeError> + InvokableModel<RuntimeError>,
     {
@@ -480,15 +470,15 @@
         liquidity_token_auth.insert(Withdraw, (rule!(allow_all), rule!(deny_all)));
         liquidity_token_auth.insert(Deposit, (rule!(allow_all), rule!(deny_all)));
 
-        let (unstake_resource_manager, bucket) = ResourceManager::sys_new(
-            ResourceType::Fungible { divisibility: 0 },
+        let (unstake_resource_manager, bucket) = ResourceManager::new_fungible_with_initial_supply(
+            0,
+            amount,
             BTreeMap::new(),
             liquidity_token_auth,
-            Some(MintParams::Fungible { amount }),
             api,
         )?;
 
-        Ok((unstake_resource_manager.0, bucket.unwrap()))
+        Ok((unstake_resource_manager.0, bucket))
     }
 
     fn create_liquidity_token<Y>(api: &mut Y) -> Result<ResourceAddress, RuntimeError>
@@ -514,11 +504,10 @@
         liquidity_token_auth.insert(Withdraw, (rule!(allow_all), rule!(deny_all)));
         liquidity_token_auth.insert(Deposit, (rule!(allow_all), rule!(deny_all)));
 
-        let (unstake_resource_manager, _) = ResourceManager::sys_new(
-            ResourceType::Fungible { divisibility: 0 },
+        let unstake_resource_manager = ResourceManager::new_fungible(
+            0,
             BTreeMap::new(),
             liquidity_token_auth,
-            None,
             api,
         )?;
 
@@ -548,13 +537,10 @@
         unstake_token_auth.insert(Withdraw, (rule!(allow_all), rule!(deny_all)));
         unstake_token_auth.insert(Deposit, (rule!(allow_all), rule!(deny_all)));
 
-        let (unstake_resource_manager, _) = ResourceManager::sys_new(
-            ResourceType::NonFungible {
-                id_type: NonFungibleIdType::UUID,
-            },
+        let unstake_resource_manager = ResourceManager::new_non_fungible(
+                NonFungibleIdTypeId::UUID,
             BTreeMap::new(),
             unstake_token_auth,
-            None,
             api,
         )?;
 
@@ -588,18 +574,18 @@
     }
 
     pub fn create_with_initial_stake<Y>(
-        manager: SystemAddress,
+        manager: ComponentAddress,
         key: EcdsaSecp256k1PublicKey,
         initial_stake: Bucket,
         is_registered: bool,
         api: &mut Y,
-    ) -> Result<(SystemAddress, Bucket), RuntimeError>
+    ) -> Result<(ComponentAddress, Bucket), RuntimeError>
     where
         Y: SystemApi + EngineApi<RuntimeError> + InvokableModel<RuntimeError>,
     {
         let node_id = api.allocate_node_id(RENodeType::Validator)?;
         let global_node_id = api.allocate_node_id(RENodeType::GlobalValidator)?;
-        let address: SystemAddress = global_node_id.into();
+        let address: ComponentAddress = global_node_id.into();
         let initial_liquidity_amount = initial_stake.sys_amount(api)?;
         let mut stake_vault = Vault::sys_new(RADIX_TOKEN, api)?;
         stake_vault.sys_put(initial_stake, api)?;
@@ -632,17 +618,17 @@
     }
 
     pub fn create<Y>(
-        manager: SystemAddress,
+        manager: ComponentAddress,
         key: EcdsaSecp256k1PublicKey,
         is_registered: bool,
         api: &mut Y,
-    ) -> Result<SystemAddress, RuntimeError>
+    ) -> Result<ComponentAddress, RuntimeError>
     where
         Y: SystemApi + EngineApi<RuntimeError> + InvokableModel<RuntimeError>,
     {
         let node_id = api.allocate_node_id(RENodeType::Validator)?;
         let global_node_id = api.allocate_node_id(RENodeType::GlobalValidator)?;
-        let address: SystemAddress = global_node_id.into();
+        let address: ComponentAddress = global_node_id.into();
         let stake_vault = Vault::sys_new(RADIX_TOKEN, api)?;
         let unstake_vault = Vault::sys_new(RADIX_TOKEN, api)?;
         let unstake_nft = Self::create_unstake_nft(api)?;
