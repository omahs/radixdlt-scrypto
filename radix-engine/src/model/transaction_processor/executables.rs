--- conflicted
+++ resolved
@@ -117,25 +117,6 @@
                     update.add_ref(node_id);
                 }
             }
-<<<<<<< HEAD
-            BasicInstruction::CreateValidator { .. } => {
-                update.add_ref(RENodeId::Global(GlobalAddress::System(EPOCH_MANAGER)));
-            }
-            BasicInstruction::RegisterValidator { validator_address }
-            | BasicInstruction::UnregisterValidator { validator_address }
-            | BasicInstruction::StakeValidator {
-                validator_address, ..
-            }
-            | BasicInstruction::UnstakeValidator {
-                validator_address, ..
-            }
-            | BasicInstruction::ClaimXrd {
-                validator_address, ..
-            } => {
-                update.add_ref(RENodeId::Global(GlobalAddress::System(*validator_address)));
-            }
-=======
->>>>>>> cfa59f67
             BasicInstruction::SetMetadata { entity_address, .. }
             | BasicInstruction::SetMethodAccessRule { entity_address, .. } => {
                 update.add_ref(RENodeId::Global(*entity_address));
@@ -426,62 +407,6 @@
                     let rtn = ComponentAuthZone::sys_clear(api)?;
                     InstructionOutput::Native(Box::new(rtn))
                 }
-<<<<<<< HEAD
-                Instruction::Basic(BasicInstruction::CreateValidator { key }) => {
-                    let rtn = api.invoke(EpochManagerCreateValidatorInvocation {
-                        receiver: EPOCH_MANAGER,
-                        key: *key,
-                    })?;
-                    InstructionOutput::Native(Box::new(rtn))
-                }
-                Instruction::Basic(BasicInstruction::RegisterValidator { validator_address }) => {
-                    let rtn = api.invoke(ValidatorRegisterInvocation {
-                        receiver: *validator_address,
-                    })?;
-                    InstructionOutput::Native(Box::new(rtn))
-                }
-                Instruction::Basic(BasicInstruction::UnregisterValidator { validator_address }) => {
-                    let rtn = api.invoke(ValidatorUnregisterInvocation {
-                        receiver: *validator_address,
-                    })?;
-                    InstructionOutput::Native(Box::new(rtn))
-                }
-                Instruction::Basic(BasicInstruction::StakeValidator {
-                    validator_address,
-                    stake,
-                }) => {
-                    let stake = processor.take_bucket(stake)?;
-                    let rtn = api.invoke(ValidatorStakeInvocation {
-                        receiver: *validator_address,
-                        stake,
-                    })?;
-                    InstructionOutput::Native(Box::new(rtn))
-                }
-                Instruction::Basic(BasicInstruction::UnstakeValidator {
-                    validator_address,
-                    amount,
-                }) => {
-                    let rtn = api.invoke(ValidatorUnstakeInvocation {
-                        receiver: *validator_address,
-                        amount: *amount,
-                    })?;
-                    Worktop::sys_put(Bucket(rtn.0), api)?;
-                    InstructionOutput::Native(Box::new(rtn))
-                }
-                Instruction::Basic(BasicInstruction::ClaimXrd {
-                    validator_address,
-                    claim_bucket,
-                }) => {
-                    let claim = processor.take_bucket(claim_bucket)?;
-                    let rtn = api.invoke(ValidatorClaimXrdInvocation {
-                        receiver: *validator_address,
-                        bucket: claim,
-                    })?;
-                    Worktop::sys_put(Bucket(rtn.0), api)?;
-                    InstructionOutput::Native(Box::new(rtn))
-                }
-=======
->>>>>>> cfa59f67
                 Instruction::Basic(BasicInstruction::CallFunction {
                     package_address,
                     blueprint_name,
