use crate::blueprints::resource::*;
use crate::errors::ApplicationError;
use crate::errors::RuntimeError;
use crate::internal_prelude::*;
use crate::kernel::kernel_api::KernelNodeApi;
use crate::types::*;
use native_sdk::resource::NativeBucket;
use native_sdk::runtime::Runtime;
use radix_engine_interface::api::field_api::LockFlags;
use radix_engine_interface::api::{
    ClientApi, FieldValue, ACTOR_REF_OUTER, ACTOR_STATE_OUTER_OBJECT, ACTOR_STATE_SELF,
};
use radix_engine_interface::blueprints::resource::*;
use radix_engine_interface::types::*;

declare_native_blueprint_state! {
    blueprint_ident: FungibleVault,
    blueprint_snake_case: fungible_vault,
    fields: {
        balance: {
            ident: Balance,
            field_type: {
                kind: StaticSingleVersioned,
            },
        },
        locked_balance: {
            ident: LockedBalance,
            field_type: {
                kind: StaticSingleVersioned,
            },
            transience: FieldTransience::TransientStatic {
                default_value: scrypto_encode(&FungibleVaultLockedBalanceFieldPayload::from_content_source(LockedFungibleResource::default())).unwrap(),
            },
        },
        freeze_status: {
            ident: FreezeStatus,
            field_type: {
                kind: StaticSingleVersioned,
            },
            condition: Condition::if_outer_feature(FungibleResourceManagerFeature::VaultFreeze),
        },
    },
    collections: {}
}

type FungibleVaultBalanceV1 = LiquidFungibleResource;
type FungibleVaultLockedBalanceV1 = LockedFungibleResource;
type FungibleVaultFreezeStatusV1 = VaultFrozenFlag;

pub struct FungibleVaultBlueprint;

impl FungibleVaultBlueprint {
    pub fn get_definition() -> BlueprintDefinitionInit {
        let mut aggregator = TypeAggregator::<ScryptoCustomTypeKind>::new();
        let state = FungibleVaultStateSchemaInit::create_schema_init(&mut aggregator);

        let mut functions = index_map_new();
        functions.insert(
            VAULT_TAKE_IDENT.to_string(),
            FunctionSchemaInit {
                receiver: Some(ReceiverInfo::normal_ref_mut()),
                input: TypeRef::Static(
                    aggregator.add_child_type_and_descendents::<VaultTakeInput>(),
                ),
                output: TypeRef::Static(
                    aggregator.add_child_type_and_descendents::<VaultTakeOutput>(),
                ),
                export: FUNGIBLE_VAULT_TAKE_EXPORT_NAME.to_string(),
            },
        );
        functions.insert(
            VAULT_TAKE_ADVANCED_IDENT.to_string(),
            FunctionSchemaInit {
                receiver: Some(ReceiverInfo::normal_ref_mut()),
                input: TypeRef::Static(
                    aggregator.add_child_type_and_descendents::<VaultTakeAdvancedInput>(),
                ),
                output: TypeRef::Static(
                    aggregator.add_child_type_and_descendents::<VaultTakeAdvancedOutput>(),
                ),
                export: FUNGIBLE_VAULT_TAKE_ADVANCED_EXPORT_NAME.to_string(),
            },
        );
        functions.insert(
            VAULT_PUT_IDENT.to_string(),
            FunctionSchemaInit {
                receiver: Some(ReceiverInfo::normal_ref_mut()),
                input: TypeRef::Static(
                    aggregator.add_child_type_and_descendents::<VaultPutInput>(),
                ),
                output: TypeRef::Static(
                    aggregator.add_child_type_and_descendents::<VaultPutOutput>(),
                ),
                export: FUNGIBLE_VAULT_PUT_EXPORT_NAME.to_string(),
            },
        );
        functions.insert(
            VAULT_GET_AMOUNT_IDENT.to_string(),
            FunctionSchemaInit {
                receiver: Some(ReceiverInfo::normal_ref()),
                input: TypeRef::Static(
                    aggregator.add_child_type_and_descendents::<VaultGetAmountInput>(),
                ),
                output: TypeRef::Static(
                    aggregator.add_child_type_and_descendents::<VaultGetAmountOutput>(),
                ),
                export: FUNGIBLE_VAULT_GET_AMOUNT_EXPORT_NAME.to_string(),
            },
        );
        functions.insert(
            FUNGIBLE_VAULT_LOCK_FEE_IDENT.to_string(),
            FunctionSchemaInit {
                receiver: Some(ReceiverInfo::normal_ref_mut()),
                input: TypeRef::Static(
                    aggregator.add_child_type_and_descendents::<FungibleVaultLockFeeInput>(),
                ),
                output: TypeRef::Static(
                    aggregator.add_child_type_and_descendents::<FungibleVaultLockFeeOutput>(),
                ),
                export: FUNGIBLE_VAULT_LOCK_FEE_IDENT.to_string(),
            },
        );
        functions.insert(
            VAULT_RECALL_IDENT.to_string(),
            FunctionSchemaInit {
                receiver: Some(ReceiverInfo {
                    receiver: Receiver::SelfRefMut,
                    ref_types: RefTypes::DIRECT_ACCESS,
                }),
                input: TypeRef::Static(
                    aggregator.add_child_type_and_descendents::<VaultRecallInput>(),
                ),
                output: TypeRef::Static(
                    aggregator.add_child_type_and_descendents::<VaultRecallOutput>(),
                ),
                export: FUNGIBLE_VAULT_RECALL_EXPORT_NAME.to_string(),
            },
        );
        functions.insert(
            VAULT_FREEZE_IDENT.to_string(),
            FunctionSchemaInit {
                receiver: Some(ReceiverInfo {
                    receiver: Receiver::SelfRefMut,
                    ref_types: RefTypes::DIRECT_ACCESS,
                }),
                input: TypeRef::Static(
                    aggregator.add_child_type_and_descendents::<VaultFreezeInput>(),
                ),
                output: TypeRef::Static(
                    aggregator.add_child_type_and_descendents::<VaultFreezeOutput>(),
                ),
                export: FUNGIBLE_VAULT_FREEZE_EXPORT_NAME.to_string(),
            },
        );
        functions.insert(
            VAULT_UNFREEZE_IDENT.to_string(),
            FunctionSchemaInit {
                receiver: Some(ReceiverInfo {
                    receiver: Receiver::SelfRefMut,
                    ref_types: RefTypes::DIRECT_ACCESS,
                }),
                input: TypeRef::Static(
                    aggregator.add_child_type_and_descendents::<VaultUnfreezeInput>(),
                ),
                output: TypeRef::Static(
                    aggregator.add_child_type_and_descendents::<VaultUnfreezeOutput>(),
                ),
                export: FUNGIBLE_VAULT_UNFREEZE_EXPORT_NAME.to_string(),
            },
        );
        functions.insert(
            FUNGIBLE_VAULT_CREATE_PROOF_OF_AMOUNT_IDENT.to_string(),
            FunctionSchemaInit {
                receiver: Some(ReceiverInfo::normal_ref_mut()),
                input: TypeRef::Static(
                    aggregator
                        .add_child_type_and_descendents::<FungibleVaultCreateProofOfAmountInput>(),
                ),
                output: TypeRef::Static(
                    aggregator
                        .add_child_type_and_descendents::<FungibleVaultCreateProofOfAmountOutput>(),
                ),
                export: FUNGIBLE_VAULT_CREATE_PROOF_OF_AMOUNT_EXPORT_NAME.to_string(),
            },
        );
        functions.insert(
            FUNGIBLE_VAULT_LOCK_FUNGIBLE_AMOUNT_IDENT.to_string(),
            FunctionSchemaInit {
                receiver: Some(ReceiverInfo::normal_ref_mut()),
                input: TypeRef::Static(
                    aggregator
                        .add_child_type_and_descendents::<FungibleVaultLockFungibleAmountInput>(),
                ),
                output: TypeRef::Static(
                    aggregator
                        .add_child_type_and_descendents::<FungibleVaultLockFungibleAmountOutput>(),
                ),
                export: FUNGIBLE_VAULT_LOCK_AMOUNT_EXPORT_NAME.to_string(),
            },
        );
        functions.insert(
            FUNGIBLE_VAULT_UNLOCK_FUNGIBLE_AMOUNT_IDENT.to_string(),
            FunctionSchemaInit {
                receiver: Some(ReceiverInfo::normal_ref_mut()),
                input: TypeRef::Static(
                    aggregator
                        .add_child_type_and_descendents::<FungibleVaultUnlockFungibleAmountInput>(),
                ),
                output: TypeRef::Static(
                    aggregator
                        .add_child_type_and_descendents::<FungibleVaultUnlockFungibleAmountOutput>(
                        ),
                ),
                export: FUNGIBLE_VAULT_UNLOCK_AMOUNT_EXPORT_NAME.to_string(),
            },
        );
        functions.insert(
            VAULT_BURN_IDENT.to_string(),
            FunctionSchemaInit {
                receiver: Some(ReceiverInfo::normal_ref_mut()),
                input: TypeRef::Static(
                    aggregator.add_child_type_and_descendents::<VaultBurnInput>(),
                ),
                output: TypeRef::Static(
                    aggregator.add_child_type_and_descendents::<VaultBurnOutput>(),
                ),
                export: FUNGIBLE_VAULT_BURN_EXPORT_NAME.to_string(),
            },
        );

        let event_schema = event_schema! {
            aggregator,
            [
                fungible_vault::LockFeeEvent,
                fungible_vault::PayFeeEvent,
                fungible_vault::WithdrawEvent,
                fungible_vault::DepositEvent,
                fungible_vault::RecallEvent
            ]
        };

        let schema = generate_full_schema(aggregator);

        BlueprintDefinitionInit {
            blueprint_type: BlueprintType::Inner {
                outer_blueprint: FUNGIBLE_RESOURCE_MANAGER_BLUEPRINT.to_string(),
            },
            is_transient: false,
            dependencies: indexset!(),
            feature_set: FungibleVaultFeatureSet::all_features(),
            schema: BlueprintSchemaInit {
                generics: vec![],
                schema,
                state,
                events: event_schema,
                functions: BlueprintFunctionsSchemaInit { functions },
                hooks: BlueprintHooksInit::default(),
            },
            royalty_config: PackageRoyaltyConfig::default(),
            auth_config: AuthConfig {
                function_auth: FunctionAuth::AllowAll,
                method_auth: MethodAuthTemplate::StaticRoleDefinition(StaticRoleDefinition {
                    roles: RoleSpecification::UseOuter,
                    methods: method_auth_template! {
                        VAULT_GET_AMOUNT_IDENT => MethodAccessibility::Public;
                        FUNGIBLE_VAULT_CREATE_PROOF_OF_AMOUNT_IDENT => MethodAccessibility::Public;
                        VAULT_FREEZE_IDENT => [FREEZER_ROLE];
                        VAULT_UNFREEZE_IDENT => [FREEZER_ROLE];
                        VAULT_TAKE_IDENT => [WITHDRAWER_ROLE];
                        VAULT_TAKE_ADVANCED_IDENT => [WITHDRAWER_ROLE];
                        FUNGIBLE_VAULT_LOCK_FEE_IDENT => [WITHDRAWER_ROLE];
                        VAULT_RECALL_IDENT => [RECALLER_ROLE];
                        VAULT_PUT_IDENT => [DEPOSITOR_ROLE];
                        VAULT_BURN_IDENT => [BURNER_ROLE];
                        FUNGIBLE_VAULT_LOCK_FUNGIBLE_AMOUNT_IDENT => MethodAccessibility::OwnPackageOnly;
                        FUNGIBLE_VAULT_UNLOCK_FUNGIBLE_AMOUNT_IDENT => MethodAccessibility::OwnPackageOnly;
                    },
                }),
            },
        }
    }

    fn get_divisibility<Y>(api: &mut Y) -> Result<u8, RuntimeError>
    where
        Y: ClientApi<RuntimeError>,
    {
        let handle = api.actor_open_field(
            ACTOR_STATE_OUTER_OBJECT,
            FungibleResourceManagerField::Divisibility.into(),
            LockFlags::read_only(),
        )?;
        let divisibility = api
            .field_read_typed::<FungibleResourceManagerDivisibilityFieldPayload>(handle)?
            .into_latest();
        api.field_close(handle)?;
        Ok(divisibility)
    }

    pub fn take<Y>(amount: &Decimal, api: &mut Y) -> Result<Bucket, RuntimeError>
    where
        Y: KernelNodeApi + ClientApi<RuntimeError>,
    {
        Self::take_advanced(amount, WithdrawStrategy::Exact, api)
    }

    pub fn take_advanced<Y>(
        amount: &Decimal,
        withdraw_strategy: WithdrawStrategy,
        api: &mut Y,
    ) -> Result<Bucket, RuntimeError>
    where
        Y: KernelNodeApi + ClientApi<RuntimeError>,
    {
        Self::assert_not_frozen(VaultFreezeFlags::WITHDRAW, api)?;

        // Apply withdraw strategy
        let taken = {
            let divisibility = Self::get_divisibility(api)?;
            let amount = amount
                .for_withdrawal(divisibility, withdraw_strategy)
                .ok_or(RuntimeError::ApplicationError(
                    ApplicationError::VaultError(VaultError::DecimalOverflow),
                ))?;

            if !check_fungible_amount(&amount, divisibility) {
                return Err(RuntimeError::ApplicationError(
                    ApplicationError::VaultError(VaultError::InvalidAmount),
                ));
            }
<<<<<<< HEAD
            let liquid_amount = vault_balance.amount();
            let vault_amount_plus_one = liquid_amount
                .safe_add(Decimal::ONE)
                .ok_or_else(|| VaultError::DecimalOverflow)?;
            if amount > &vault_amount_plus_one {
                return Err(RuntimeError::ApplicationError(
                    ApplicationError::VaultError(VaultError::ResourceError(
                        ResourceError::InsufficientBalance {
                            requested: amount.clone(),
                            actual: liquid_amount,
                        },
                    )),
                ));
            }
        }
=======
>>>>>>> 8af55532

            Self::internal_take(amount, api)?
        };

        // Create node
        let bucket = FungibleResourceManagerBlueprint::create_bucket(taken.amount(), api)?;

        Runtime::emit_event(
            api,
            fungible_vault::WithdrawEvent {
                amount: taken.amount(),
            },
        )?;

        Ok(bucket)
    }

    pub fn put<Y>(bucket: Bucket, api: &mut Y) -> Result<(), RuntimeError>
    where
        Y: ClientApi<RuntimeError>,
    {
        Self::assert_not_frozen(VaultFreezeFlags::DEPOSIT, api)?;

        // Drop other bucket
        let other_bucket = drop_fungible_bucket(bucket.0.as_node_id(), api)?;
        let amount = other_bucket.liquid.amount();

        // Put
        Self::internal_put(other_bucket.liquid, api)?;

        Runtime::emit_event(api, events::fungible_vault::DepositEvent { amount })?;

        Ok(())
    }

    pub fn get_amount<Y>(api: &mut Y) -> Result<Decimal, RuntimeError>
    where
        Y: ClientApi<RuntimeError>,
    {
        Self::liquid_amount(api)?
            .safe_add(Self::locked_amount(api)?)
            .ok_or(RuntimeError::ApplicationError(
                ApplicationError::VaultError(VaultError::DecimalOverflow),
            ))
    }

    pub fn lock_fee<Y>(
        receiver: &NodeId,
        amount: Decimal,
        contingent: bool,
        api: &mut Y,
    ) -> Result<IndexedScryptoValue, RuntimeError>
    where
        Y: KernelNodeApi + ClientApi<RuntimeError>,
    {
        Self::assert_not_frozen(VaultFreezeFlags::WITHDRAW, api)?;

        // Check resource address and amount
        let resource_address =
            ResourceAddress::new_or_panic(api.actor_get_node_id(ACTOR_REF_OUTER)?.into());
        if resource_address != XRD {
            return Err(RuntimeError::ApplicationError(
                ApplicationError::VaultError(VaultError::LockFeeNotRadixToken),
            ));
        }

        let divisibility = Self::get_divisibility(api)?;
        if !check_fungible_amount(&amount, divisibility) {
            return Err(RuntimeError::ApplicationError(
                ApplicationError::VaultError(VaultError::InvalidAmount),
            ));
        }

        // Lock the substate (with special flags)
        let vault_handle = api.actor_open_field(
            ACTOR_STATE_SELF,
            FungibleVaultField::Balance.into(),
            LockFlags::MUTABLE | LockFlags::UNMODIFIED_BASE | LockFlags::FORCE_WRITE,
        )?;

        // Take fee from the vault
        let mut vault = api
            .field_read_typed::<FungibleVaultBalanceFieldPayload>(vault_handle)?
            .into_latest();
        let fee = vault.take_by_amount(amount).map_err(|_| {
            RuntimeError::ApplicationError(ApplicationError::VaultError(
                VaultError::LockFeeInsufficientBalance,
            ))
        })?;

        // Credit cost units
        let changes = api.credit_cost_units(receiver.clone().into(), fee, contingent)?;

        // Keep changes
        if !changes.is_empty() {
            vault.put(changes);
        }

        // Flush updates
        api.field_write_typed(
            vault_handle,
            &FungibleVaultBalanceFieldPayload::from_content_source(vault),
        )?;
        api.field_close(vault_handle)?;

        // Emitting an event once the fee has been locked
        Runtime::emit_event_no_revert(api, events::fungible_vault::LockFeeEvent { amount })?;

        Ok(IndexedScryptoValue::from_typed(&()))
    }

    pub fn recall<Y>(amount: Decimal, api: &mut Y) -> Result<Bucket, RuntimeError>
    where
        Y: KernelNodeApi + ClientApi<RuntimeError>,
    {
        Self::assert_recallable(api)?;

        let divisibility = Self::get_divisibility(api)?;
        if !check_fungible_amount(&amount, divisibility) {
            return Err(RuntimeError::ApplicationError(
                ApplicationError::VaultError(VaultError::InvalidAmount),
            ));
        }

        let taken = Self::internal_take(amount, api)?;

        let bucket = FungibleResourceManagerBlueprint::create_bucket(taken.amount(), api)?;

        Runtime::emit_event(api, events::fungible_vault::RecallEvent { amount })?;

        Ok(bucket)
    }

    pub fn freeze<Y>(to_freeze: VaultFreezeFlags, api: &mut Y) -> Result<(), RuntimeError>
    where
        Y: KernelNodeApi + ClientApi<RuntimeError>,
    {
        Self::assert_freezable(api)?;

        let frozen_flag_handle = api.actor_open_field(
            ACTOR_STATE_SELF,
            FungibleVaultField::FreezeStatus.into(),
            LockFlags::MUTABLE,
        )?;

        let mut frozen = api
            .field_read_typed::<FungibleVaultFreezeStatusFieldPayload>(frozen_flag_handle)?
            .into_latest();
        frozen.frozen.insert(to_freeze);
        api.field_write_typed(
            frozen_flag_handle,
            &FungibleVaultFreezeStatusFieldPayload::from_content_source(frozen),
        )?;

        Ok(())
    }

    pub fn unfreeze<Y>(to_unfreeze: VaultFreezeFlags, api: &mut Y) -> Result<(), RuntimeError>
    where
        Y: KernelNodeApi + ClientApi<RuntimeError>,
    {
        Self::assert_freezable(api)?;

        let frozen_flag_handle = api.actor_open_field(
            ACTOR_STATE_SELF,
            FungibleVaultField::FreezeStatus.into(),
            LockFlags::MUTABLE,
        )?;
        let mut frozen = api
            .field_read_typed::<FungibleVaultFreezeStatusFieldPayload>(frozen_flag_handle)?
            .into_latest();
        frozen.frozen.remove(to_unfreeze);
        api.field_write_typed(
            frozen_flag_handle,
            &FungibleVaultFreezeStatusFieldPayload::from_content_source(frozen),
        )?;

        Ok(())
    }

    pub fn create_proof_of_amount<Y>(
        receiver: &NodeId,
        amount: Decimal,
        api: &mut Y,
    ) -> Result<Proof, RuntimeError>
    where
        Y: KernelNodeApi + ClientApi<RuntimeError>,
    {
        let divisibility = Self::get_divisibility(api)?;
        if !check_fungible_amount(&amount, divisibility) {
            return Err(RuntimeError::ApplicationError(
                ApplicationError::VaultError(VaultError::InvalidAmount),
            ));
        }

        Self::lock_amount(amount, api)?;

        let proof_info = ProofMoveableSubstate { restricted: false };
        let proof_evidence = FungibleProofSubstate::new(
            amount,
            indexmap!(
                LocalRef::Vault(Reference(receiver.clone().into())) => amount
            ),
        )
        .map_err(|e| {
            RuntimeError::ApplicationError(ApplicationError::VaultError(VaultError::ProofError(e)))
        })?;

        let proof_id = api.new_simple_object(
            FUNGIBLE_PROOF_BLUEPRINT,
            indexmap! {
                0u8 => FieldValue::new(&proof_info),
                1u8 => FieldValue::new(&proof_evidence),
            },
        )?;

        Ok(Proof(Own(proof_id)))
    }

    pub fn burn<Y>(amount: Decimal, api: &mut Y) -> Result<(), RuntimeError>
    where
        Y: KernelNodeApi + ClientApi<RuntimeError>,
    {
        Self::assert_not_frozen(VaultFreezeFlags::BURN, api)?;

        Self::take(&amount, api)?.package_burn(api)?;
        Ok(())
    }

    //===================
    // Protected methods
    //===================

    pub fn lock_amount<Y>(amount: Decimal, api: &mut Y) -> Result<(), RuntimeError>
    where
        Y: KernelNodeApi + ClientApi<RuntimeError>,
    {
        let handle = api.actor_open_field(
            ACTOR_STATE_SELF,
            FungibleVaultField::LockedBalance.into(),
            LockFlags::MUTABLE,
        )?;
        let mut locked = api
            .field_read_typed::<FungibleVaultLockedBalanceFieldPayload>(handle)?
            .into_latest();
        let max_locked = locked.amount();

        // Take from liquid if needed
        if amount > max_locked {
            let delta = amount
                .safe_sub(max_locked)
                .ok_or(RuntimeError::ApplicationError(
                    ApplicationError::VaultError(VaultError::DecimalOverflow),
                ))?;
            Self::internal_take(delta, api)?;
        }

        // Increase lock count
        locked.amounts.entry(amount).or_default().add_assign(1);
        api.field_write_typed(
            handle,
            &FungibleVaultLockedBalanceFieldPayload::from_content_source(locked),
        )?;

        // Issue proof
        Ok(())
    }

    pub fn unlock_amount<Y>(amount: Decimal, api: &mut Y) -> Result<(), RuntimeError>
    where
        Y: ClientApi<RuntimeError>,
    {
        let handle = api.actor_open_field(
            ACTOR_STATE_SELF,
            FungibleVaultField::LockedBalance.into(),
            LockFlags::MUTABLE,
        )?;
        let mut locked = api
            .field_read_typed::<FungibleVaultLockedBalanceFieldPayload>(handle)?
            .into_latest();

        let max_locked = locked.amount();
        let cnt = locked
            .amounts
            .remove(&amount)
            .expect("Attempted to unlock an amount that is not locked");
        if cnt > 1 {
            locked.amounts.insert(amount, cnt - 1);
        }

        let locked_amount = locked.amount();
        api.field_write_typed(
            handle,
            &FungibleVaultLockedBalanceFieldPayload::from_content_source(locked),
        )?;

        let delta = max_locked
            .safe_sub(locked_amount)
            .ok_or(RuntimeError::ApplicationError(
                ApplicationError::VaultError(VaultError::DecimalOverflow),
            ))?;
        Self::internal_put(LiquidFungibleResource::new(delta), api)
    }

    //===================
    // Helper methods
    //===================

    fn assert_not_frozen<Y>(flags: VaultFreezeFlags, api: &mut Y) -> Result<(), RuntimeError>
    where
        Y: ClientApi<RuntimeError>,
    {
        if !api.actor_is_feature_enabled(
            ACTOR_STATE_OUTER_OBJECT,
            FungibleResourceManagerFeature::VaultFreeze.feature_name(),
        )? {
            return Ok(());
        }

        let frozen_flag_handle = api.actor_open_field(
            ACTOR_STATE_SELF,
            FungibleVaultField::FreezeStatus.into(),
            LockFlags::read_only(),
        )?;
        let frozen = api
            .field_read_typed::<FungibleVaultFreezeStatusFieldPayload>(frozen_flag_handle)?
            .into_latest();
        api.field_close(frozen_flag_handle)?;

        if frozen.frozen.intersects(flags) {
            return Err(RuntimeError::ApplicationError(
                ApplicationError::VaultError(VaultError::VaultIsFrozen),
            ));
        }

        Ok(())
    }

    fn assert_freezable<Y>(api: &mut Y) -> Result<(), RuntimeError>
    where
        Y: ClientApi<RuntimeError>,
    {
        if !api.actor_is_feature_enabled(
            ACTOR_STATE_OUTER_OBJECT,
            FungibleResourceManagerFeature::VaultFreeze.feature_name(),
        )? {
            return Err(RuntimeError::ApplicationError(
                ApplicationError::VaultError(VaultError::NotFreezable),
            ));
        }

        Ok(())
    }

    fn assert_recallable<Y>(api: &mut Y) -> Result<(), RuntimeError>
    where
        Y: ClientApi<RuntimeError>,
    {
        if !api.actor_is_feature_enabled(
            ACTOR_STATE_OUTER_OBJECT,
            FungibleResourceManagerFeature::VaultRecall.feature_name(),
        )? {
            return Err(RuntimeError::ApplicationError(
                ApplicationError::VaultError(VaultError::NotRecallable),
            ));
        }

        Ok(())
    }

    fn liquid_amount<Y>(api: &mut Y) -> Result<Decimal, RuntimeError>
    where
        Y: ClientApi<RuntimeError>,
    {
        let handle = api.actor_open_field(
            ACTOR_STATE_SELF,
            FungibleVaultField::Balance.into(),
            LockFlags::read_only(),
        )?;
        let substate_ref = api
            .field_read_typed::<FungibleVaultBalanceFieldPayload>(handle)?
            .into_latest();
        let amount = substate_ref.amount();
        api.field_close(handle)?;
        Ok(amount)
    }

    fn locked_amount<Y>(api: &mut Y) -> Result<Decimal, RuntimeError>
    where
        Y: ClientApi<RuntimeError>,
    {
        let handle = api.actor_open_field(
            ACTOR_STATE_SELF,
            FungibleVaultField::LockedBalance.into(),
            LockFlags::read_only(),
        )?;
        let substate_ref: LockedFungibleResource = api
            .field_read_typed::<FungibleVaultLockedBalanceFieldPayload>(handle)?
            .into_latest();
        let amount = substate_ref.amount();
        api.field_close(handle)?;
        Ok(amount)
    }

    fn internal_take<Y>(
        amount: Decimal,
        api: &mut Y,
    ) -> Result<LiquidFungibleResource, RuntimeError>
    where
        Y: ClientApi<RuntimeError>,
    {
        let handle = api.actor_open_field(
            ACTOR_STATE_SELF,
            FungibleVaultField::Balance.into(),
            LockFlags::MUTABLE,
        )?;
        let mut substate_ref = api
            .field_read_typed::<FungibleVaultBalanceFieldPayload>(handle)?
            .into_latest();
        let taken = substate_ref.take_by_amount(amount).map_err(|e| {
            RuntimeError::ApplicationError(ApplicationError::VaultError(VaultError::ResourceError(
                e,
            )))
        })?;
        api.field_write_typed(
            handle,
            &FungibleVaultBalanceFieldPayload::from_content_source(substate_ref),
        )?;
        api.field_close(handle)?;

        Ok(taken)
    }

    fn internal_put<Y>(resource: LiquidFungibleResource, api: &mut Y) -> Result<(), RuntimeError>
    where
        Y: ClientApi<RuntimeError>,
    {
        if resource.is_empty() {
            return Ok(());
        }

        let handle = api.actor_open_field(
            ACTOR_STATE_SELF,
            FungibleVaultField::Balance.into(),
            LockFlags::MUTABLE,
        )?;
        let mut substate_ref = api
            .field_read_typed::<FungibleVaultBalanceFieldPayload>(handle)?
            .into_latest();
        substate_ref.put(resource);
        api.field_write_typed(
            handle,
            &FungibleVaultBalanceFieldPayload::from_content_source(substate_ref),
        )?;
        api.field_close(handle)?;

        Ok(())
    }
}<|MERGE_RESOLUTION|>--- conflicted
+++ resolved
@@ -327,24 +327,6 @@
                     ApplicationError::VaultError(VaultError::InvalidAmount),
                 ));
             }
-<<<<<<< HEAD
-            let liquid_amount = vault_balance.amount();
-            let vault_amount_plus_one = liquid_amount
-                .safe_add(Decimal::ONE)
-                .ok_or_else(|| VaultError::DecimalOverflow)?;
-            if amount > &vault_amount_plus_one {
-                return Err(RuntimeError::ApplicationError(
-                    ApplicationError::VaultError(VaultError::ResourceError(
-                        ResourceError::InsufficientBalance {
-                            requested: amount.clone(),
-                            actual: liquid_amount,
-                        },
-                    )),
-                ));
-            }
-        }
-=======
->>>>>>> 8af55532
 
             Self::internal_take(amount, api)?
         };
