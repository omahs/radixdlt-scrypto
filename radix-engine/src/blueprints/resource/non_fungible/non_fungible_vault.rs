--- conflicted
+++ resolved
@@ -14,16 +14,8 @@
     NotEnoughAmount,
 }
 
-<<<<<<< HEAD
-=======
-#[derive(Debug, Clone, PartialEq, Eq, ScryptoSbor)]
-pub struct NonFungibleVaultIdTypeSubstate {
-    pub id_type: NonFungibleIdType,
-}
-
 pub use radix_engine_interface::blueprints::resource::LiquidNonFungibleVault as NonFungibleVaultBalanceSubstate;
 
->>>>>>> b16fab99
 pub struct NonFungibleVaultBlueprint;
 
 impl NonFungibleVaultBlueprint {
@@ -31,23 +23,6 @@
         !amount.is_negative() && amount.0 % BnumI256::from(10i128.pow(18)) == BnumI256::from(0)
     }
 
-<<<<<<< HEAD
-=======
-    fn get_id_type<Y>(api: &mut Y) -> Result<NonFungibleIdType, RuntimeError>
-    where
-        Y: ClientApi<RuntimeError>,
-    {
-        let handle = api.lock_field(
-            NonFungibleVaultOffset::IdType.into(),
-            LockFlags::read_only(),
-        )?;
-        let info: NonFungibleVaultIdTypeSubstate = api.sys_read_substate_typed(handle)?;
-        let id_type = info.id_type;
-        api.sys_drop_lock(handle)?;
-        Ok(id_type)
-    }
-
->>>>>>> b16fab99
     pub fn take<Y>(amount: &Decimal, api: &mut Y) -> Result<Bucket, RuntimeError>
     where
         Y: KernelNodeApi + ClientApi<RuntimeError>,
