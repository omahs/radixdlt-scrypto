use crate::blueprints::consensus_manager::{ConsensusManagerBlueprint, ValidatorBlueprint};
use crate::errors::RuntimeError;
use crate::errors::SystemUpstreamError;
use crate::kernel::kernel_api::KernelNodeApi;
use crate::system::system_modules::costing::FIXED_LOW_FEE;
use crate::{event_schema, method_auth_template, types::*};
use radix_engine_interface::api::node_modules::auth::AuthAddresses;
use radix_engine_interface::api::node_modules::metadata::{
    METADATA_GET_IDENT, METADATA_REMOVE_IDENT, METADATA_SET_IDENT,
};
use radix_engine_interface::api::ClientApi;
use radix_engine_interface::blueprints::consensus_manager::*;
use radix_engine_interface::blueprints::resource::{require, AccessRule, FnKey};
use radix_engine_interface::schema::{
    BlueprintCollectionSchema, BlueprintSchema, BlueprintSortedIndexSchema, FunctionSchema,
    PackageSchema, ReceiverInfo, SchemaMethodKey, SchemaMethodPermission,
};
use resources_tracker_macro::trace_resources;

use super::*;

pub const VALIDATOR_ROLE: &str = "validator";
pub const START_ROLE: &str = "start";

pub const VALIDATOR_APPLY_EMISSION_AUTHORITY: &str = "apply_emission";

pub struct ConsensusManagerNativePackage;

impl ConsensusManagerNativePackage {
    pub fn schema() -> PackageSchema {
        let mut aggregator = TypeAggregator::<ScryptoCustomTypeKind>::new();

        let mut fields = Vec::new();
        fields.push(aggregator.add_child_type_and_descendents::<ConsensusManagerConfigSubstate>());
        fields.push(aggregator.add_child_type_and_descendents::<ConsensusManagerSubstate>());
        fields.push(aggregator.add_child_type_and_descendents::<CurrentValidatorSetSubstate>());
        fields
            .push(aggregator.add_child_type_and_descendents::<CurrentProposalStatisticSubstate>());
        fields.push(aggregator.add_child_type_and_descendents::<ProposerMinuteTimestampSubstate>());
        fields.push(aggregator.add_child_type_and_descendents::<ProposerMilliTimestampSubstate>());

        let mut collections = Vec::new();
        collections.push(BlueprintCollectionSchema::SortedIndex(
            BlueprintSortedIndexSchema {},
        ));

        let mut functions = BTreeMap::new();
        functions.insert(
            CONSENSUS_MANAGER_CREATE_IDENT.to_string(),
            FunctionSchema {
                receiver: None,
                input: aggregator.add_child_type_and_descendents::<ConsensusManagerCreateInput>(),
                output: aggregator.add_child_type_and_descendents::<ConsensusManagerCreateOutput>(),
                export_name: CONSENSUS_MANAGER_CREATE_IDENT.to_string(),
            },
        );
        functions.insert(
            CONSENSUS_MANAGER_GET_CURRENT_EPOCH_IDENT.to_string(),
            FunctionSchema {
                receiver: Some(ReceiverInfo::normal_ref()),
                input: aggregator
                    .add_child_type_and_descendents::<ConsensusManagerGetCurrentEpochInput>(),
                output: aggregator
                    .add_child_type_and_descendents::<ConsensusManagerGetCurrentEpochOutput>(),
                export_name: CONSENSUS_MANAGER_GET_CURRENT_EPOCH_IDENT.to_string(),
            },
        );
        functions.insert(
            CONSENSUS_MANAGER_START_IDENT.to_string(),
            FunctionSchema {
                receiver: Some(ReceiverInfo::normal_ref_mut()),
                input: aggregator.add_child_type_and_descendents::<ConsensusManagerStartInput>(),
                output: aggregator.add_child_type_and_descendents::<ConsensusManagerStartOutput>(),
                export_name: CONSENSUS_MANAGER_START_IDENT.to_string(),
            },
        );
        functions.insert(
            CONSENSUS_MANAGER_GET_CURRENT_TIME_IDENT.to_string(),
            FunctionSchema {
                receiver: Some(ReceiverInfo::normal_ref()),
                input: aggregator
                    .add_child_type_and_descendents::<ConsensusManagerGetCurrentTimeInput>(),
                output: aggregator
                    .add_child_type_and_descendents::<ConsensusManagerGetCurrentTimeOutput>(),
                export_name: CONSENSUS_MANAGER_GET_CURRENT_TIME_IDENT.to_string(),
            },
        );
        functions.insert(
            CONSENSUS_MANAGER_COMPARE_CURRENT_TIME_IDENT.to_string(),
            FunctionSchema {
                receiver: Some(ReceiverInfo::normal_ref()),
                input: aggregator
                    .add_child_type_and_descendents::<ConsensusManagerCompareCurrentTimeInput>(),
                output: aggregator
                    .add_child_type_and_descendents::<ConsensusManagerCompareCurrentTimeOutput>(),
                export_name: CONSENSUS_MANAGER_COMPARE_CURRENT_TIME_IDENT.to_string(),
            },
        );
        functions.insert(
            CONSENSUS_MANAGER_NEXT_ROUND_IDENT.to_string(),
            FunctionSchema {
                receiver: Some(ReceiverInfo::normal_ref_mut()),
                input: aggregator
                    .add_child_type_and_descendents::<ConsensusManagerNextRoundInput>(),
                output: aggregator
                    .add_child_type_and_descendents::<ConsensusManagerNextRoundOutput>(),
                export_name: CONSENSUS_MANAGER_NEXT_ROUND_IDENT.to_string(),
            },
        );
        functions.insert(
            CONSENSUS_MANAGER_CREATE_VALIDATOR_IDENT.to_string(),
            FunctionSchema {
                receiver: Some(ReceiverInfo::normal_ref_mut()),
                input: aggregator
                    .add_child_type_and_descendents::<ConsensusManagerCreateValidatorInput>(),
                output: aggregator
                    .add_child_type_and_descendents::<ConsensusManagerCreateValidatorOutput>(),
                export_name: CONSENSUS_MANAGER_CREATE_VALIDATOR_IDENT.to_string(),
            },
        );

        let event_schema = event_schema! {
            aggregator,
            [
                RoundChangeEvent,
                EpochChangeEvent
            ]
        };

        let method_permissions_instance = method_auth_template!(
            SchemaMethodKey::main(CONSENSUS_MANAGER_START_IDENT) => [START_ROLE];
            SchemaMethodKey::main(CONSENSUS_MANAGER_NEXT_ROUND_IDENT) => [VALIDATOR_ROLE];

            SchemaMethodKey::main(CONSENSUS_MANAGER_GET_CURRENT_EPOCH_IDENT) => SchemaMethodPermission::Public;
            SchemaMethodKey::main(CONSENSUS_MANAGER_GET_CURRENT_TIME_IDENT) => SchemaMethodPermission::Public;
            SchemaMethodKey::main(CONSENSUS_MANAGER_COMPARE_CURRENT_TIME_IDENT) => SchemaMethodPermission::Public;
            SchemaMethodKey::main(CONSENSUS_MANAGER_CREATE_VALIDATOR_IDENT) => SchemaMethodPermission::Public;
        );

        let schema = generate_full_schema(aggregator);
        let consensus_manager_schema = BlueprintSchema {
            outer_blueprint: None,
            schema,
            fields,
            collections,
            functions,
            virtual_lazy_load_functions: btreemap!(),
            event_schema,
<<<<<<< HEAD
            dependencies: btreeset!(
                RADIX_TOKEN.into(),
                PACKAGE_OF_DIRECT_CALLER_VIRTUAL_BADGE.into(),
                SYSTEM_TRANSACTION_BADGE.into(),
                VALIDATOR_OWNER_BADGE.into(),
            ),
=======
            method_auth_template: method_permissions_instance,
            outer_method_auth_template: btreemap!(),
>>>>>>> 1b31890a
        };

        let mut aggregator = TypeAggregator::<ScryptoCustomTypeKind>::new();

        let mut fields = Vec::new();
        fields.push(aggregator.add_child_type_and_descendents::<ValidatorSubstate>());

        let mut functions = BTreeMap::new();
        functions.insert(
            VALIDATOR_REGISTER_IDENT.to_string(),
            FunctionSchema {
                receiver: Some(ReceiverInfo::normal_ref_mut()),
                input: aggregator.add_child_type_and_descendents::<ValidatorRegisterInput>(),
                output: aggregator.add_child_type_and_descendents::<ValidatorRegisterOutput>(),
                export_name: VALIDATOR_REGISTER_IDENT.to_string(),
            },
        );
        functions.insert(
            VALIDATOR_UNREGISTER_IDENT.to_string(),
            FunctionSchema {
                receiver: Some(ReceiverInfo::normal_ref_mut()),
                input: aggregator.add_child_type_and_descendents::<ValidatorUnregisterInput>(),
                output: aggregator.add_child_type_and_descendents::<ValidatorUnregisterOutput>(),
                export_name: VALIDATOR_UNREGISTER_IDENT.to_string(),
            },
        );
        functions.insert(
            VALIDATOR_STAKE_IDENT.to_string(),
            FunctionSchema {
                receiver: Some(ReceiverInfo::normal_ref_mut()),
                input: aggregator.add_child_type_and_descendents::<ValidatorStakeInput>(),
                output: aggregator.add_child_type_and_descendents::<ValidatorStakeOutput>(),
                export_name: VALIDATOR_STAKE_IDENT.to_string(),
            },
        );
        functions.insert(
            VALIDATOR_UNSTAKE_IDENT.to_string(),
            FunctionSchema {
                receiver: Some(ReceiverInfo::normal_ref_mut()),
                input: aggregator.add_child_type_and_descendents::<ValidatorUnstakeInput>(),
                output: aggregator.add_child_type_and_descendents::<ValidatorUnstakeOutput>(),
                export_name: VALIDATOR_UNSTAKE_IDENT.to_string(),
            },
        );
        functions.insert(
            VALIDATOR_CLAIM_XRD_IDENT.to_string(),
            FunctionSchema {
                receiver: Some(ReceiverInfo::normal_ref_mut()),
                input: aggregator.add_child_type_and_descendents::<ValidatorClaimXrdInput>(),
                output: aggregator.add_child_type_and_descendents::<ValidatorClaimXrdOutput>(),
                export_name: VALIDATOR_CLAIM_XRD_IDENT.to_string(),
            },
        );
        functions.insert(
            VALIDATOR_UPDATE_KEY_IDENT.to_string(),
            FunctionSchema {
                receiver: Some(ReceiverInfo::normal_ref_mut()),
                input: aggregator.add_child_type_and_descendents::<ValidatorUpdateKeyInput>(),
                output: aggregator.add_child_type_and_descendents::<ValidatorUpdateKeyOutput>(),
                export_name: VALIDATOR_UPDATE_KEY_IDENT.to_string(),
            },
        );
        functions.insert(
            VALIDATOR_UPDATE_FEE_IDENT.to_string(),
            FunctionSchema {
                receiver: Some(ReceiverInfo::normal_ref_mut()),
                input: aggregator.add_child_type_and_descendents::<ValidatorUpdateFeeInput>(),
                output: aggregator.add_child_type_and_descendents::<ValidatorUpdateFeeOutput>(),
                export_name: VALIDATOR_UPDATE_FEE_IDENT.to_string(),
            },
        );
        functions.insert(
            VALIDATOR_UPDATE_ACCEPT_DELEGATED_STAKE_IDENT.to_string(),
            FunctionSchema {
                receiver: Some(ReceiverInfo::normal_ref_mut()),
                input: aggregator
                    .add_child_type_and_descendents::<ValidatorUpdateAcceptDelegatedStakeInput>(),
                output: aggregator
                    .add_child_type_and_descendents::<ValidatorUpdateAcceptDelegatedStakeOutput>(),
                export_name: VALIDATOR_UPDATE_ACCEPT_DELEGATED_STAKE_IDENT.to_string(),
            },
        );
        functions.insert(
            VALIDATOR_LOCK_OWNER_STAKE_UNITS_IDENT.to_string(),
            FunctionSchema {
                receiver: Some(ReceiverInfo::normal_ref_mut()),
                input: aggregator
                    .add_child_type_and_descendents::<ValidatorLockOwnerStakeUnitsInput>(),
                output: aggregator
                    .add_child_type_and_descendents::<ValidatorLockOwnerStakeUnitsOutput>(),
                export_name: VALIDATOR_LOCK_OWNER_STAKE_UNITS_IDENT.to_string(),
            },
        );
        functions.insert(
            VALIDATOR_START_UNLOCK_OWNER_STAKE_UNITS_IDENT.to_string(),
            FunctionSchema {
                receiver: Some(ReceiverInfo::normal_ref_mut()),
                input: aggregator
                    .add_child_type_and_descendents::<ValidatorStartUnlockOwnerStakeUnitsInput>(),
                output: aggregator
                    .add_child_type_and_descendents::<ValidatorStartUnlockOwnerStakeUnitsOutput>(),
                export_name: VALIDATOR_START_UNLOCK_OWNER_STAKE_UNITS_IDENT.to_string(),
            },
        );
        functions.insert(
            VALIDATOR_FINISH_UNLOCK_OWNER_STAKE_UNITS_IDENT.to_string(),
            FunctionSchema {
                receiver: Some(ReceiverInfo::normal_ref_mut()),
                input: aggregator
                    .add_child_type_and_descendents::<ValidatorFinishUnlockOwnerStakeUnitsInput>(),
                output: aggregator
                    .add_child_type_and_descendents::<ValidatorFinishUnlockOwnerStakeUnitsOutput>(),
                export_name: VALIDATOR_FINISH_UNLOCK_OWNER_STAKE_UNITS_IDENT.to_string(),
            },
        );
        functions.insert(
            VALIDATOR_APPLY_EMISSION_IDENT.to_string(),
            FunctionSchema {
                receiver: Some(ReceiverInfo::normal_ref_mut()),
                input: aggregator.add_child_type_and_descendents::<ValidatorApplyEmissionInput>(),
                output: aggregator.add_child_type_and_descendents::<ValidatorApplyEmissionOutput>(),
                export_name: VALIDATOR_APPLY_EMISSION_IDENT.to_string(),
            },
        );

        let event_schema = event_schema! {
            aggregator,
            [
                RegisterValidatorEvent,
                UnregisterValidatorEvent,
                StakeEvent,
                UnstakeEvent,
                ClaimXrdEvent,
                UpdateAcceptingStakeDelegationStateEvent,
                ValidatorEmissionAppliedEvent
            ]
        };

        let schema = generate_full_schema(aggregator);

        let method_permissions_instance = method_auth_template! {
            SchemaMethodKey::metadata(METADATA_SET_IDENT) => [OWNER_ROLE];
            SchemaMethodKey::metadata(METADATA_REMOVE_IDENT) => [OWNER_ROLE];
            SchemaMethodKey::metadata(METADATA_GET_IDENT) => SchemaMethodPermission::Public;

            SchemaMethodKey::main(VALIDATOR_UNSTAKE_IDENT) => SchemaMethodPermission::Public;
            SchemaMethodKey::main(VALIDATOR_CLAIM_XRD_IDENT) => SchemaMethodPermission::Public;
            SchemaMethodKey::main(VALIDATOR_STAKE_IDENT) => [STAKE_ROLE];
            SchemaMethodKey::main(VALIDATOR_REGISTER_IDENT) => [OWNER_ROLE];
            SchemaMethodKey::main(VALIDATOR_UNREGISTER_IDENT) => [OWNER_ROLE];
            SchemaMethodKey::main(VALIDATOR_UPDATE_KEY_IDENT) => [OWNER_ROLE];
            SchemaMethodKey::main(VALIDATOR_UPDATE_FEE_IDENT) => [OWNER_ROLE];
            SchemaMethodKey::main(VALIDATOR_LOCK_OWNER_STAKE_UNITS_IDENT) => [OWNER_ROLE];
            SchemaMethodKey::main(VALIDATOR_START_UNLOCK_OWNER_STAKE_UNITS_IDENT) => [OWNER_ROLE];
            SchemaMethodKey::main(VALIDATOR_FINISH_UNLOCK_OWNER_STAKE_UNITS_IDENT) => [OWNER_ROLE];
            SchemaMethodKey::main(VALIDATOR_UPDATE_ACCEPT_DELEGATED_STAKE_IDENT) => [OWNER_ROLE];
            SchemaMethodKey::main(VALIDATOR_APPLY_EMISSION_IDENT) => [VALIDATOR_APPLY_EMISSION_AUTHORITY];
        };

        let validator_schema = BlueprintSchema {
            outer_blueprint: Some(CONSENSUS_MANAGER_BLUEPRINT.to_string()),
            schema,
            fields,
            collections: vec![],
            functions,
            virtual_lazy_load_functions: btreemap!(),
            event_schema,
<<<<<<< HEAD
            dependencies: btreeset!(),
=======
            method_auth_template: method_permissions_instance,
            outer_method_auth_template: btreemap!(),
>>>>>>> 1b31890a
        };

        PackageSchema {
            blueprints: btreemap!(
                CONSENSUS_MANAGER_BLUEPRINT.to_string() => consensus_manager_schema,
                VALIDATOR_BLUEPRINT.to_string() => validator_schema
            ),
        }
    }

    pub fn package_access_rules() -> BTreeMap<FnKey, AccessRule> {
        let mut access_rules = BTreeMap::new();
        access_rules.insert(
            FnKey::new(
                CONSENSUS_MANAGER_BLUEPRINT.to_string(),
                CONSENSUS_MANAGER_CREATE_IDENT.to_string(),
            ),
            rule!(require(AuthAddresses::system_role())),
        );
        access_rules
    }

    #[trace_resources(log=export_name)]
    pub fn invoke_export<Y>(
        export_name: &str,
        receiver: Option<&NodeId>,
        input: &IndexedScryptoValue,
        api: &mut Y,
    ) -> Result<IndexedScryptoValue, RuntimeError>
    where
        Y: KernelNodeApi + ClientApi<RuntimeError>,
    {
        match export_name {
            CONSENSUS_MANAGER_CREATE_IDENT => {
                api.consume_cost_units(FIXED_LOW_FEE, ClientCostingReason::RunNative)?;

                if receiver.is_some() {
                    return Err(RuntimeError::SystemUpstreamError(
                        SystemUpstreamError::NativeUnexpectedReceiver(export_name.to_string()),
                    ));
                }
                let input: ConsensusManagerCreateInput = input.as_typed().map_err(|e| {
                    RuntimeError::SystemUpstreamError(SystemUpstreamError::InputDecodeError(e))
                })?;
                let rtn = ConsensusManagerBlueprint::create(
                    input.validator_owner_token,
                    input.component_address,
                    input.initial_epoch,
                    input.initial_config,
                    input.initial_time_ms,
                    api,
                )?;
                Ok(IndexedScryptoValue::from_typed(&rtn))
            }
            CONSENSUS_MANAGER_GET_CURRENT_EPOCH_IDENT => {
                api.consume_cost_units(FIXED_LOW_FEE, ClientCostingReason::RunNative)?;

                let _input: ConsensusManagerGetCurrentEpochInput =
                    input.as_typed().map_err(|e| {
                        RuntimeError::SystemUpstreamError(SystemUpstreamError::InputDecodeError(e))
                    })?;

                let rtn = ConsensusManagerBlueprint::get_current_epoch(api)?;
                Ok(IndexedScryptoValue::from_typed(&rtn))
            }
            CONSENSUS_MANAGER_START_IDENT => {
                api.consume_cost_units(FIXED_LOW_FEE, ClientCostingReason::RunNative)?;

                let receiver = receiver.ok_or(RuntimeError::SystemUpstreamError(
                    SystemUpstreamError::NativeExpectedReceiver(export_name.to_string()),
                ))?;
                let _input: ConsensusManagerStartInput = input.as_typed().map_err(|e| {
                    RuntimeError::SystemUpstreamError(SystemUpstreamError::InputDecodeError(e))
                })?;
                let rtn = ConsensusManagerBlueprint::start(receiver, api)?;

                Ok(IndexedScryptoValue::from_typed(&rtn))
            }
            CONSENSUS_MANAGER_GET_CURRENT_TIME_IDENT => {
                api.consume_cost_units(FIXED_LOW_FEE, ClientCostingReason::RunNative)?;

                let input: ConsensusManagerGetCurrentTimeInput = input.as_typed().map_err(|e| {
                    RuntimeError::SystemUpstreamError(SystemUpstreamError::InputDecodeError(e))
                })?;
                let rtn = ConsensusManagerBlueprint::get_current_time(input.precision, api)?;

                Ok(IndexedScryptoValue::from_typed(&rtn))
            }
            CONSENSUS_MANAGER_COMPARE_CURRENT_TIME_IDENT => {
                api.consume_cost_units(FIXED_LOW_FEE, ClientCostingReason::RunNative)?;

                let input: ConsensusManagerCompareCurrentTimeInput =
                    input.as_typed().map_err(|e| {
                        RuntimeError::SystemUpstreamError(SystemUpstreamError::InputDecodeError(e))
                    })?;
                let rtn = ConsensusManagerBlueprint::compare_current_time(
                    input.instant,
                    input.precision,
                    input.operator,
                    api,
                )?;

                Ok(IndexedScryptoValue::from_typed(&rtn))
            }
            CONSENSUS_MANAGER_NEXT_ROUND_IDENT => {
                api.consume_cost_units(FIXED_LOW_FEE, ClientCostingReason::RunNative)?;

                let input: ConsensusManagerNextRoundInput = input.as_typed().map_err(|e| {
                    RuntimeError::SystemUpstreamError(SystemUpstreamError::InputDecodeError(e))
                })?;
                let rtn = ConsensusManagerBlueprint::next_round(
                    input.round,
                    input.proposer_timestamp_ms,
                    input.leader_proposal_history,
                    api,
                )?;

                Ok(IndexedScryptoValue::from_typed(&rtn))
            }
            CONSENSUS_MANAGER_CREATE_VALIDATOR_IDENT => {
                api.consume_cost_units(FIXED_LOW_FEE, ClientCostingReason::RunNative)?;

                let input: ConsensusManagerCreateValidatorInput =
                    input.as_typed().map_err(|e| {
                        RuntimeError::SystemUpstreamError(SystemUpstreamError::InputDecodeError(e))
                    })?;
                let rtn = ConsensusManagerBlueprint::create_validator(input.key, api)?;

                Ok(IndexedScryptoValue::from_typed(&rtn))
            }
            VALIDATOR_REGISTER_IDENT => {
                api.consume_cost_units(FIXED_LOW_FEE, ClientCostingReason::RunNative)?;

                let _input: ValidatorRegisterInput = input.as_typed().map_err(|e| {
                    RuntimeError::SystemUpstreamError(SystemUpstreamError::InputDecodeError(e))
                })?;
                let rtn = ValidatorBlueprint::register(api)?;
                Ok(IndexedScryptoValue::from_typed(&rtn))
            }
            VALIDATOR_UNREGISTER_IDENT => {
                api.consume_cost_units(FIXED_LOW_FEE, ClientCostingReason::RunNative)?;

                let _input: ValidatorUnregisterInput = input.as_typed().map_err(|e| {
                    RuntimeError::SystemUpstreamError(SystemUpstreamError::InputDecodeError(e))
                })?;
                let rtn = ValidatorBlueprint::unregister(api)?;
                Ok(IndexedScryptoValue::from_typed(&rtn))
            }
            VALIDATOR_STAKE_IDENT => {
                api.consume_cost_units(FIXED_LOW_FEE, ClientCostingReason::RunNative)?;

                let input: ValidatorStakeInput = input.as_typed().map_err(|e| {
                    RuntimeError::SystemUpstreamError(SystemUpstreamError::InputDecodeError(e))
                })?;
                let rtn = ValidatorBlueprint::stake(input.stake, api)?;
                Ok(IndexedScryptoValue::from_typed(&rtn))
            }
            VALIDATOR_UNSTAKE_IDENT => {
                api.consume_cost_units(FIXED_LOW_FEE, ClientCostingReason::RunNative)?;

                let input: ValidatorUnstakeInput = input.as_typed().map_err(|e| {
                    RuntimeError::SystemUpstreamError(SystemUpstreamError::InputDecodeError(e))
                })?;
                let rtn = ValidatorBlueprint::unstake(input.stake_unit_bucket, api)?;
                Ok(IndexedScryptoValue::from_typed(&rtn))
            }
            VALIDATOR_CLAIM_XRD_IDENT => {
                api.consume_cost_units(FIXED_LOW_FEE, ClientCostingReason::RunNative)?;

                let input: ValidatorClaimXrdInput = input.as_typed().map_err(|e| {
                    RuntimeError::SystemUpstreamError(SystemUpstreamError::InputDecodeError(e))
                })?;
                let rtn = ValidatorBlueprint::claim_xrd(input.bucket, api)?;
                Ok(IndexedScryptoValue::from_typed(&rtn))
            }
            VALIDATOR_UPDATE_KEY_IDENT => {
                api.consume_cost_units(FIXED_LOW_FEE, ClientCostingReason::RunNative)?;

                let input: ValidatorUpdateKeyInput = input.as_typed().map_err(|e| {
                    RuntimeError::SystemUpstreamError(SystemUpstreamError::InputDecodeError(e))
                })?;
                let rtn = ValidatorBlueprint::update_key(input.key, api)?;
                Ok(IndexedScryptoValue::from_typed(&rtn))
            }
            VALIDATOR_UPDATE_FEE_IDENT => {
                api.consume_cost_units(FIXED_LOW_FEE, ClientCostingReason::RunNative)?;

                let input: ValidatorUpdateFeeInput = input.as_typed().map_err(|e| {
                    RuntimeError::SystemUpstreamError(SystemUpstreamError::InputDecodeError(e))
                })?;
                let rtn = ValidatorBlueprint::update_fee(input.new_fee_factor, api)?;
                Ok(IndexedScryptoValue::from_typed(&rtn))
            }
            VALIDATOR_UPDATE_ACCEPT_DELEGATED_STAKE_IDENT => {
                api.consume_cost_units(FIXED_LOW_FEE, ClientCostingReason::RunNative)?;

                let input: ValidatorUpdateAcceptDelegatedStakeInput =
                    input.as_typed().map_err(|e| {
                        RuntimeError::SystemUpstreamError(SystemUpstreamError::InputDecodeError(e))
                    })?;
                let rtn = ValidatorBlueprint::update_accept_delegated_stake(
                    input.accept_delegated_stake,
                    api,
                )?;
                Ok(IndexedScryptoValue::from_typed(&rtn))
            }
            VALIDATOR_LOCK_OWNER_STAKE_UNITS_IDENT => {
                api.consume_cost_units(FIXED_LOW_FEE, ClientCostingReason::RunNative)?;

                let input: ValidatorLockOwnerStakeUnitsInput = input.as_typed().map_err(|e| {
                    RuntimeError::SystemUpstreamError(SystemUpstreamError::InputDecodeError(e))
                })?;
                let rtn = ValidatorBlueprint::lock_owner_stake_units(input.stake_unit_bucket, api)?;
                Ok(IndexedScryptoValue::from_typed(&rtn))
            }
            VALIDATOR_START_UNLOCK_OWNER_STAKE_UNITS_IDENT => {
                api.consume_cost_units(FIXED_LOW_FEE, ClientCostingReason::RunNative)?;

                let input: ValidatorStartUnlockOwnerStakeUnitsInput =
                    input.as_typed().map_err(|e| {
                        RuntimeError::SystemUpstreamError(SystemUpstreamError::InputDecodeError(e))
                    })?;
                let rtn = ValidatorBlueprint::start_unlock_owner_stake_units(
                    input.requested_stake_unit_amount,
                    api,
                )?;
                Ok(IndexedScryptoValue::from_typed(&rtn))
            }
            VALIDATOR_FINISH_UNLOCK_OWNER_STAKE_UNITS_IDENT => {
                api.consume_cost_units(FIXED_LOW_FEE, ClientCostingReason::RunNative)?;

                let _input: ValidatorFinishUnlockOwnerStakeUnitsInput =
                    input.as_typed().map_err(|e| {
                        RuntimeError::SystemUpstreamError(SystemUpstreamError::InputDecodeError(e))
                    })?;
                let rtn = ValidatorBlueprint::finish_unlock_owner_stake_units(api)?;
                Ok(IndexedScryptoValue::from_typed(&rtn))
            }
            VALIDATOR_APPLY_EMISSION_IDENT => {
                api.consume_cost_units(FIXED_LOW_FEE, ClientCostingReason::RunNative)?;

                let input: ValidatorApplyEmissionInput = input.as_typed().map_err(|e| {
                    RuntimeError::SystemUpstreamError(SystemUpstreamError::InputDecodeError(e))
                })?;
                let rtn = ValidatorBlueprint::apply_emission(
                    input.xrd_bucket,
                    input.epoch,
                    input.proposals_made,
                    input.proposals_missed,
                    api,
                )?;
                Ok(IndexedScryptoValue::from_typed(&rtn))
            }
            _ => Err(RuntimeError::SystemUpstreamError(
                SystemUpstreamError::NativeExportDoesNotExist(export_name.to_string()),
            )),
        }
    }
}<|MERGE_RESOLUTION|>--- conflicted
+++ resolved
@@ -146,17 +146,14 @@
             functions,
             virtual_lazy_load_functions: btreemap!(),
             event_schema,
-<<<<<<< HEAD
             dependencies: btreeset!(
                 RADIX_TOKEN.into(),
                 PACKAGE_OF_DIRECT_CALLER_VIRTUAL_BADGE.into(),
                 SYSTEM_TRANSACTION_BADGE.into(),
                 VALIDATOR_OWNER_BADGE.into(),
             ),
-=======
             method_auth_template: method_permissions_instance,
             outer_method_auth_template: btreemap!(),
->>>>>>> 1b31890a
         };
 
         let mut aggregator = TypeAggregator::<ScryptoCustomTypeKind>::new();
@@ -324,12 +321,9 @@
             functions,
             virtual_lazy_load_functions: btreemap!(),
             event_schema,
-<<<<<<< HEAD
             dependencies: btreeset!(),
-=======
             method_auth_template: method_permissions_instance,
             outer_method_auth_template: btreemap!(),
->>>>>>> 1b31890a
         };
 
         PackageSchema {
