use sbor::rust::borrow::ToOwned;
use sbor::rust::collections::*;
use sbor::rust::rc::Rc;
use sbor::rust::vec;
use sbor::*;
use scrypto::buffer::*;
use scrypto::constants::*;
use scrypto::crypto::*;
use scrypto::engine::types::*;
use scrypto::resource::ResourceMethodAuthKey::Withdraw;
use scrypto::resource::LOCKED;
use scrypto::rule;

use crate::engine::Address;
use crate::ledger::{ReadableSubstateStore, WriteableSubstateStore};
use crate::model::ValidatedPackage;
use crate::state_manager::*;

#[derive(TypeId, Encode, Decode)]
struct SystemComponentState {
    xrd: scrypto::resource::Vault,
}

const XRD_SYMBOL: &str = "XRD";
const XRD_NAME: &str = "Radix";
const XRD_DESCRIPTION: &str = "The Radix Public Network's native token, used to pay the network's required transaction fees and to secure the network through staking to its validator nodes.";
const XRD_URL: &str = "https://tokens.radixdlt.com";
const XRD_MAX_SUPPLY: i128 = 24_000_000_000i128;
const XRD_VAULT_ID: VaultId = (Hash([0u8; 32]), 0);
const XRD_VAULT: scrypto::resource::Vault = scrypto::resource::Vault(XRD_VAULT_ID);

const SYSTEM_COMPONENT_NAME: &str = "System";

use crate::model::*;

fn create_genesis(mut track: Track) -> TrackReceipt {
    let system_package =
        extract_package(include_bytes!("../../../assets/system.wasm").to_vec()).unwrap();
    let validated_system_package = ValidatedPackage::new(system_package).unwrap();
    track.create_uuid_value(SYSTEM_PACKAGE, validated_system_package);

    let account_package =
        extract_package(include_bytes!("../../../assets/account.wasm").to_vec()).unwrap();
    let validated_account_package = ValidatedPackage::new(account_package).unwrap();
    track.create_uuid_value(ACCOUNT_PACKAGE, validated_account_package);

    // Radix token resource address
    let mut metadata = HashMap::new();
    metadata.insert("symbol".to_owned(), XRD_SYMBOL.to_owned());
    metadata.insert("name".to_owned(), XRD_NAME.to_owned());
    metadata.insert("description".to_owned(), XRD_DESCRIPTION.to_owned());
    metadata.insert("url".to_owned(), XRD_URL.to_owned());

    let mut resource_auth = HashMap::new();
    resource_auth.insert(Withdraw, (rule!(allow_all), LOCKED));

    let mut xrd_resource_manager = ResourceManager::new(
        ResourceType::Fungible { divisibility: 18 },
        metadata,
        resource_auth,
    )
    .unwrap();
    let minted_xrd = xrd_resource_manager
        .mint_fungible(XRD_MAX_SUPPLY.into(), RADIX_TOKEN.clone())
        .unwrap();
    track.create_uuid_value(RADIX_TOKEN, xrd_resource_manager);

    let mut ecdsa_resource_auth = HashMap::new();
    ecdsa_resource_auth.insert(Withdraw, (rule!(allow_all), LOCKED));
    let ecdsa_token = ResourceManager::new(
        ResourceType::NonFungible,
        HashMap::new(),
        ecdsa_resource_auth,
    )
    .unwrap();
    track.create_uuid_value(ECDSA_TOKEN, ecdsa_token);

    let system_token =
        ResourceManager::new(ResourceType::NonFungible, HashMap::new(), HashMap::new()).unwrap();
    track.create_uuid_value(SYSTEM_TOKEN, system_token);

    let system_vault = Vault::new(minted_xrd);
    track.create_uuid_value(XRD_VAULT_ID, system_vault);

    let system_component = Component::new(
        SYSTEM_PACKAGE,
        SYSTEM_COMPONENT_NAME.to_owned(),
        vec![],
        scrypto_encode(&SystemComponentState { xrd: XRD_VAULT }),
    );

    track.create_uuid_value(Address::GlobalComponent(SYSTEM_COMPONENT), system_component);
    track.create_uuid_value(Address::System, System { epoch: 0 });

    track.to_receipt(true)
}

pub fn bootstrap<S>(mut substate_store: S) -> S
where
    S: ReadableSubstateStore + WriteableSubstateStore + 'static,
{
<<<<<<< HEAD
    if substate_store
        .get_substate(&Address::Package(SYSTEM_PACKAGE))
        .is_none()
    {
        let transaction_hash = Hash([0u8; 32]);
        let substate_store_rc = Rc::new(substate_store);
        let track = Track::new(substate_store_rc.clone(), transaction_hash);
        let receipt = create_genesis(track);
        substate_store = match Rc::try_unwrap(substate_store_rc) {
            Ok(store) => store,
            Err(_) => panic!("There should be no other strong refs that prevent unwrapping"),
        };
        receipt
            .state_changes
            .commit(&mut substate_store, transaction_hash);
=======
    let system_substate = substate_store.get_substate(&scrypto_encode(&SYSTEM_PACKAGE));
    if system_substate.is_none() {
        let track = Track::new(substate_store);
        let receipt = create_genesis(track);
        receipt.diff.commit(substate_store);
>>>>>>> 8118233b
    }
    substate_store
}<|MERGE_RESOLUTION|>--- conflicted
+++ resolved
@@ -12,9 +12,10 @@
 use scrypto::rule;
 
 use crate::engine::Address;
+use crate::engine::Track;
+use crate::engine::TrackReceipt;
 use crate::ledger::{ReadableSubstateStore, WriteableSubstateStore};
 use crate::model::ValidatedPackage;
-use crate::state_manager::*;
 
 #[derive(TypeId, Encode, Decode)]
 struct SystemComponentState {
@@ -99,29 +100,18 @@
 where
     S: ReadableSubstateStore + WriteableSubstateStore + 'static,
 {
-<<<<<<< HEAD
     if substate_store
         .get_substate(&Address::Package(SYSTEM_PACKAGE))
         .is_none()
     {
-        let transaction_hash = Hash([0u8; 32]);
         let substate_store_rc = Rc::new(substate_store);
-        let track = Track::new(substate_store_rc.clone(), transaction_hash);
+        let track = Track::new(substate_store_rc.clone());
         let receipt = create_genesis(track);
         substate_store = match Rc::try_unwrap(substate_store_rc) {
             Ok(store) => store,
             Err(_) => panic!("There should be no other strong refs that prevent unwrapping"),
         };
-        receipt
-            .state_changes
-            .commit(&mut substate_store, transaction_hash);
-=======
-    let system_substate = substate_store.get_substate(&scrypto_encode(&SYSTEM_PACKAGE));
-    if system_substate.is_none() {
-        let track = Track::new(substate_store);
-        let receipt = create_genesis(track);
-        receipt.diff.commit(substate_store);
->>>>>>> 8118233b
+        receipt.state_updates.commit(&mut substate_store);
     }
     substate_store
 }