--- conflicted
+++ resolved
@@ -8,16 +8,7 @@
 use radix_engine::blueprints::pool::one_resource_pool::ONE_RESOURCE_POOL_BLUEPRINT_IDENT;
 use radix_engine::errors::*;
 use radix_engine::system::bootstrap::*;
-<<<<<<< HEAD
-#[cfg(feature = "post_run_db_check")]
-use radix_engine::system::resource_checker::ResourceChecker;
-use radix_engine::system::system_db_checker::{
-    ApplicationChecker, SystemDatabaseCheckError, SystemDatabaseChecker,
-    SystemDatabaseCheckerResults,
-};
-=======
 use radix_engine::system::checkers::*;
->>>>>>> 5ad7a784
 use radix_engine::system::system_db_reader::{
     ObjectCollectionKey, SystemDatabaseReader, SystemDatabaseWriter,
 };
@@ -210,7 +201,7 @@
     pub fn validators_and_single_staker(
         validators_and_stakes: Vec<(Secp256k1PublicKey, Decimal)>,
         staker_account: ComponentAddress,
-        xrd_amount: Decimal,
+        stacker_account_xrd_amount: Decimal,
         genesis_epoch: Epoch,
         initial_config: ConsensusManagerConfig,
     ) -> CustomGenesis {
@@ -243,7 +234,7 @@
                     XRD,
                     vec![GenesisResourceAllocation {
                         account_index: 0u32,
-                        amount: xrd_amount,
+                        amount: stacker_account_xrd_amount,
                     }],
                 )],
             },
