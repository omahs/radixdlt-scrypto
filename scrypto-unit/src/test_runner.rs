--- conflicted
+++ resolved
@@ -8,11 +8,7 @@
 use radix_engine::errors::*;
 use radix_engine::system::bootstrap::*;
 use radix_engine::system::node_modules::type_info::TypeInfoSubstate;
-<<<<<<< HEAD
-use radix_engine::system::system::SubstateWrapper;
-=======
 use radix_engine::system::system::KeyValueEntrySubstate;
->>>>>>> cd084ece
 use radix_engine::transaction::{
     execute_preview, execute_transaction, CommitResult, ExecutionConfig, FeeReserveConfig,
     PreviewError, TransactionReceipt, TransactionResult,
@@ -23,6 +19,7 @@
 use radix_engine::vm::ScryptoVm;
 use radix_engine_interface::api::node_modules::auth::*;
 use radix_engine_interface::api::node_modules::metadata::*;
+use radix_engine_interface::api::node_modules::royalty::ComponentRoyaltyAccumulatorSubstate;
 use radix_engine_interface::api::ObjectModuleId;
 use radix_engine_interface::blueprints::account::*;
 use radix_engine_interface::blueprints::consensus_manager::{
@@ -41,11 +38,7 @@
 use radix_engine_interface::data::manifest::to_manifest_value;
 use radix_engine_interface::math::Decimal;
 use radix_engine_interface::network::NetworkDefinition;
-<<<<<<< HEAD
-use radix_engine_interface::schema::{BlueprintSchema, FeaturedSchema, FieldSchema};
-=======
-use radix_engine_interface::schema::{BlueprintSchema, FieldSchema, FunctionSchema};
->>>>>>> cd084ece
+use radix_engine_interface::schema::{BlueprintSchema, FieldSchema};
 use radix_engine_interface::time::Instant;
 use radix_engine_interface::{dec, rule};
 use radix_engine_queries::query::{ResourceAccounter, StateTreeTraverser, VaultFinder};
@@ -390,11 +383,7 @@
 
         let metadata_value = self
             .substate_db
-<<<<<<< HEAD
-            .get_mapped::<SpreadPrefixKeyMapper, SubstateWrapper<Option<MetadataValue>>>(
-=======
             .get_mapped::<SpreadPrefixKeyMapper, KeyValueEntrySubstate<MetadataValue>>(
->>>>>>> cd084ece
                 address.as_node_id(),
                 METADATA_KV_STORE_PARTITION,
                 &SubstateKey::Map(key),
@@ -1509,12 +1498,11 @@
             ),
         };
 
-<<<<<<< HEAD
         match schema_pointer {
             SchemaPointer::Package(schema_hash, index) => {
                 let schema = self
                     .substate_db()
-                    .get_mapped::<SpreadPrefixKeyMapper, SubstateWrapper<Option<ScryptoSchema>>>(
+                    .get_mapped::<SpreadPrefixKeyMapper, KeyValueEntrySubstate<ScryptoSchema>>(
                         package_address.as_node_id(),
                         MAIN_BASE_PARTITION
                             .at_offset(PACKAGE_SCHEMAS_PARTITION_OFFSET)
@@ -1528,24 +1516,6 @@
                 (index, schema)
             }
         }
-=======
-        (
-            local_type_index,
-            self.substate_db()
-                .get_mapped::<SpreadPrefixKeyMapper, PackageInfoSubstate>(
-                    package_address.as_node_id(),
-                    MAIN_BASE_PARTITION,
-                    &PackageField::Info.into(),
-                )
-                .unwrap()
-                .schema
-                .blueprints
-                .remove(&blueprint_name)
-                .unwrap()
-                .schema
-                .schema,
-        )
->>>>>>> cd084ece
     }
 
     pub fn event_name(&self, event_type_identifier: &EventTypeIdentifier) -> String {
@@ -1700,21 +1670,6 @@
             blueprint: BlueprintSchema {
                 fields: vec![FieldSchema::normal(LocalTypeIndex::WellKnown(UNIT_ID))],
                 collections: vec![],
-<<<<<<< HEAD
-=======
-                functions: btreemap!(
-                function_name.to_string() => FunctionSchema {
-                        receiver: Option::None,
-                        input: LocalTypeIndex::WellKnown(ANY_ID),
-                        output: LocalTypeIndex::WellKnown(ANY_ID),
-                        export: format!("{}_{}", blueprint_name, function_name),
-                    }
-                ),
-                virtual_lazy_load_functions: btreemap!(),
-                event_schema: [].into(),
-                dependencies: btreeset!(),
-                features: btreeset!(),
->>>>>>> cd084ece
             },
             event_schema: [].into(),
             function_auth: btreemap!(
@@ -1731,7 +1686,7 @@
                     receiver: Option::None,
                     input: LocalTypeIndex::WellKnown(ANY_ID),
                     output: LocalTypeIndex::WellKnown(ANY_ID),
-                    export: FeaturedSchema::normal(format!("{}_{}", blueprint_name, function_name)),
+                    export: format!("{}_{}", blueprint_name, function_name),
                 }
             ),
         },
